SHELL := /bin/bash
include .env
export PATH := /usr/local/bin:$(PATH)
export

ifeq ($(OS),Windows_NT)
    PYTHON := python.exe
    ACTIVATE_VENV := venv\Scripts\activate
else
    PYTHON := python3.12
    ACTIVATE_VENV := source venv/bin/activate
endif
PIP := $(PYTHON) -m pip

ifneq ("$(wildcard .env)","")
else
    $(shell cp ./doc/example-dot-env .env)
endif

.PHONY: init activate build run clean tear-down lint analyze coverage release pre-commit-init pre-commit-run python-init python-activate python-lint python-clean python-test docker-compose-install docker-init docker-build docker-run docker-collectstatic docker-test python-init python-lint python-clean keen-init keen-build keen-server change-log help

# Default target executed when no arguments are given to make.
all: help

# initialize local development environment.
# takes around 5 minutes to complete
init:
	make check-python		# verify Python 3.11 is installed
	make docker-check		# verify Docker is installed and running
	make tear-down			# start w a clean environment
	make python-init		# create/replace Python virtual environment and install dependencies
	make docker-build		# build Docker containers
	make docker-run			# start all Docker containers
	make docker-init		# initialize MySQL and create the smarter database
	make pre-commit-init	# install and configure pre-commit

activate:
	./scripts/activate.sh

# complete Docker build. Performs all 13 steps of the build process regardless of current state.
# takes around 4 minutes to complete
build:
	make docker-build

# run the web application from Docker
# takes around 30 seconds to complete
run:
	make docker-run

clean:
	make python-clean
	make terraform-clean
	make docker-prune

# destroy all Docker build and local artifacts
# takes around 1 minute to complete
tear-down:
	make python-clean
	make docker-prune

# ---------------------------------------------------------
# Code management
# ---------------------------------------------------------

lint:
	make python-lint

analyze:
	cloc . --exclude-ext=svg,zip --fullpath --not-match-d=smarter/smarter/static/assets/ --vcs=git

coverage:
	docker exec smarter-app bash -c "coverage run manage.py test && coverage report -m && coverage html"

pre-commit-init:
	pre-commit install
	pre-commit autoupdate

pre-commit-run:
	pre-commit run --all-files

release:
	git commit -m "fix: force a new release" --allow-empty && git push


# ---------------------------------------------------------
# Docker
# ---------------------------------------------------------
docker-check:
	@docker ps >/dev/null 2>&1 || { echo >&2 "This project requires Docker but it's not running.  Aborting."; exit 1; }

docker-shell:
	make docker-check && \
	docker exec -it smarter-app /bin/bash


docker-init:
	make docker-check && \
	make docker-prune && \
	echo "Building Docker images..." && \
	docker-compose up -d && \
	echo "Initializing Docker..." && \
	docker exec smarter-mysql bash -c "sleep 20; until echo '\q' | mysql -u smarter -psmarter; do sleep 10; done" && \
	docker exec smarter-mysql mysql -u smarter -psmarter -e 'DROP DATABASE IF EXISTS smarter; CREATE DATABASE smarter;' && \
	docker exec smarter-app bash -c "\
		python manage.py makemigrations && python manage.py migrate && \
		python manage.py initialize_waffle && \
		python manage.py create_smarter_admin --username admin --email admin@smarter.sh --password smarter && \
		python manage.py create_user --account_number 3141-5926-5359 --username staff_user --email staff@smarter.sh --password smarter --first_name Smarter --last_name User --admin && \
		python manage.py create_user --account_number 3141-5926-5359 --username customer_user --email customer@smarter.sh --password smarter --first_name Customer --last_name User && \
		python manage.py add_plugin_examples admin && \
		python manage.py verify_dns_configuration && \
		python manage.py deploy_example_chatbot && \
		python manage.py seed_chat_history && \
		python manage.py load_from_github --account_number 3141-5926-5359 --username admin --url https://github.com/QueriumCorp/smarter-demo && \
		python manage.py load_from_github --account_number 3141-5926-5359 --username admin --url https://github.com/smarter-sh/examples --repo_version 2 && \
		python manage.py initialize_wagtail" && \
	echo "Docker and Smarter are initialized." && \
	docker ps

docker-build:
	make docker-check && \
	docker-compose build

docker-run:
	make docker-check && \
	docker-compose up

docker-collectstatic:
	make docker-check && \
	docker-compose up -d && \
	(cd smarter/smarter/apps/chatapp/reactapp/ && npm run build) && \
	(docker exec smarter-app bash -c "python manage.py  collectstatic --noinput") && \
	docker-compose down

docker-test:
	make docker-check && \
<<<<<<< HEAD
	docker exec smarter-app bash -c "./manage.py test smarter.apps.api.v1.cli.tests.test_json_schemas"
=======
	docker exec smarter-app bash -c "./manage.py test smarter.apps.api.v1.cli.tests.test_chat_config.TestApiCliV1ChatConfig.test_chat_config"
>>>>>>> 506ea0df

docker-prune:
	make docker-check && \
	docker-compose down && \
	rm -rf ./mysql-data && \
	find ./ -name celerybeat-schedule -type f -exec rm -f {} + && \
	docker system prune -a --volumes && \
	docker volume prune -f && \
	docker builder prune -a -f && \
	docker network prune -f && \
	images=$$(docker images -q) && [ -n "$$images" ] && docker rmi $$images -f || echo "No images to remove"

# ---------------------------------------------------------
# Python
# ---------------------------------------------------------
check-python:
	@command -v $(PYTHON) >/dev/null 2>&1 || { echo >&2 "This project requires $(PYTHON) but it's not installed.  Aborting."; exit 1; }

python-init:
	mkdir -p .pypi_cache && \
	make check-python
	make python-clean && \
	npm install && \
	$(PYTHON) -m venv venv && \
	$(ACTIVATE_VENV) && \
	PIP_CACHE_DIR=.pypi_cache $(PIP) install --upgrade pip && \
	PIP_CACHE_DIR=.pypi_cache $(PIP) install -r smarter/requirements/local.txt

python-lint:
	make check-python
	make pre-commit-run
	pylint smarter/smarter

python-clean:
	rm -rf venv
	find ./smarter/ -name __pycache__ -type d -exec rm -rf {} +

# ---------------------------------------------------------
# Keen
# ---------------------------------------------------------
keen-init:
	cd keen_v3.0.6/tools && npm install --global yarn && \
	npm install gulp@^4.0.2 && \
	npm install gulp-cli && \
	gulp --version

keen-build:
	cd keen_v3.0.6/tools && \
	yarn && \
	gulp --demo1

keen-server:
	cd keen_v3.0.6/tools && \
	gulp localhost


# -------------------------------------------------------------------------
# AWS and deployment
# -------------------------------------------------------------------------
helm-update:
	cd helm/charts/smarter && \
	helm dependency update


change-log:
	@echo "Generating changelog..."
	npx conventional-changelog -p angular -i CHANGELOG.md -s

######################
# HELP
######################

help:
	@echo '===================================================================='
	@echo 'init                   - Initialize local and Docker environments'
	@echo 'activate               - activates Python virtual environment'
	@echo 'build                  - Build Docker containers'
	@echo 'run                    - run web application from Docker'
	@echo 'clean                  - delete all local artifacts, virtual environment, node_modules, and Docker containers'
	@echo 'tear-down              - destroy all docker build and local artifacts'
	@echo '<************************** Code Management **************************>'
	@echo 'lint                   - Run all code linters and formatters'
	@echo 'analyze                - Generate code analysis report using cloc'
	@echo 'coverage               - Generate Docker-based code coverage analysis report'
	@echo 'pre-commit-init        - install and configure pre-commit'
	@echo 'pre-commit-run         - runs all pre-commit hooks on all files'
	@echo 'release                - Force a new Github release'
	@echo '<************************** AWS **************************>'
	@echo 'helm-update            - Update Helm chart dependencies'
	@echo '<************************** Python **************************>'
	@echo 'python-init            - Create a Python virtual environment and install dependencies'
	@echo 'python-lint            - Run Python linting using pre-commit'
	@echo 'python-clean           - Destroy the Python virtual environment and remove __pycache__ directories'
	@echo '<************************** Docker **************************>'
	@echo 'docker-init            - Initialize MySQL and create the smarter database'
	@echo 'docker-build           - Build all Docker containers using docker-compose'
	@echo 'docker-run             - Start all Docker containers using docker-compose'
	@echo 'docker-compose-install - Install Docker Compose'
	@echo 'docker-collectstatic   - Run Django collectstatic in Docker'
	@echo 'docker-test            - Run Python-Django unit tests in Docker'
	@echo '<************************** Keen **************************>'
	@echo 'keen-init              - Install gulp, yarn and dependencies for Keen'
	@echo 'keen-build             - Build Keen app using gulp'
	@echo 'keen-server            - Start local Keen web server using gulp'
	@echo '===================================================================='
	@echo 'change-log             - update CHANGELOG.md file'<|MERGE_RESOLUTION|>--- conflicted
+++ resolved
@@ -134,11 +134,7 @@
 
 docker-test:
 	make docker-check && \
-<<<<<<< HEAD
-	docker exec smarter-app bash -c "./manage.py test smarter.apps.api.v1.cli.tests.test_json_schemas"
-=======
 	docker exec smarter-app bash -c "./manage.py test smarter.apps.api.v1.cli.tests.test_chat_config.TestApiCliV1ChatConfig.test_chat_config"
->>>>>>> 506ea0df
 
 docker-prune:
 	make docker-check && \
