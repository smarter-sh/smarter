#------------------------------------------------------------------------------
# This Dockerfile is used to build
# - a Docker image for the Smarter application.
# - a Docker container for the Smarter Celery worker.
# - a Docker container for the Smarter Celery beat.
#
# This image is used for all environments (local, alpha, beta, next and production).
#------------------------------------------------------------------------------

# Use the official Python image as a parent image
FROM --platform=linux/amd64 python:3.11-bookworm

LABEL maintainer="Lawrence McDaniel <lawrence@querium.com>"

# Environment: local, alpha, beta, next, or production
ARG ENVIRONMENT
ENV ENVIRONMENT=$ENVIRONMENT
RUN echo "ENVIRONMENT: $ENVIRONMENT"

# Create a non-root user to run the application
RUN adduser --disabled-password --gecos '' smarter_user

# create a data directory for the smarter_user that
# the application can use to store data.
RUN mkdir -p /data/.kube && \
    touch /data/.kube/config && \
    chown -R smarter_user:smarter_user /data && \
    chmod -R 755 /data

# Set the KUBECONFIG environment variable
ENV KUBECONFIG=/data/.kube/config

# Setup our file system.
# so that the Docker file system matches up with the local file system.
WORKDIR /smarter
COPY ./smarter/requirements ./requirements
RUN chown smarter_user:smarter_user -R .

COPY ./scripts/pull_s3_env.sh .
RUN chown smarter_user:smarter_user -R . && \
    chmod +x pull_s3_env.sh

# bring Ubuntu up to date
RUN apt-get update && apt-get install -y

# install Node
# see: https://deb.nodesource.com/
RUN apt-get install -y ca-certificates curl gnupg && \
    mkdir -p /etc/apt/keyrings/ && \
    curl -fsSL https://deb.nodesource.com/gpgkey/nodesource-repo.gpg.key | gpg --dearmor -o /etc/apt/keyrings/nodesource.gpg  && \
    NODE_MAJOR=20  && \
    echo "deb [signed-by=/etc/apt/keyrings/nodesource.gpg] https://deb.nodesource.com/node_$NODE_MAJOR.x nodistro main" | tee /etc/apt/sources.list.d/nodesource.list  && \
    apt-get update && apt-get install nodejs -y


RUN apt-get update

RUN apt-get install default-mysql-client build-essential libssl-dev libffi-dev python3-dev python-dev-is-python3 -y

RUN rm -rf /var/lib/apt/lists/*

# Download kubectl, which is a requirement for using the Kubernetes API
RUN apt-get install -y curl && \
    curl -LO "https://storage.googleapis.com/kubernetes-release/release/$(curl -s https://storage.googleapis.com/kubernetes-release/release/stable.txt)/bin/linux/amd64/kubectl" && \
    chmod +x ./kubectl && \
    mv ./kubectl /usr/local/bin/kubectl

# install aws cli
RUN curl "https://d1vvhvl2y92vvt.cloudfront.net/awscli-exe-linux-x86_64.zip" -o "awscliv2.zip" && \
    unzip awscliv2.zip && \
    ./aws/install

# Set permissions for the non-root user
RUN chown -R smarter_user:smarter_user /smarter

# Switch to non-root user
USER smarter_user

# Create and activate a virtual environment in the user's home directory
RUN python -m venv /home/smarter_user/venv
ENV PATH="/home/smarter_user/venv/bin:$PATH"

# Add all Python package dependencies
RUN pip install --upgrade pip
RUN pip install -r requirements/docker.txt

# Install Python dependencies for the local environment for cases where
# we're going to run python unit tests in the Docker container.
RUN if [ "$ENVIRONMENT" = "local" ] ; then pip install -r requirements/local.txt ; fi

# Add our source code and make the 'smarter' directory the working directory
# we want this to be the last step so that we can take advantage of Docker's
# caching mechanism.
WORKDIR /home/smarter_user/

COPY --chown=smarter_user:smarter_user ./smarter ./smarter
COPY --chown=smarter_user:smarter_user ./doc ./data/doc
COPY --chown=smarter_user:smarter_user ./Dockerfile ./data/Dockerfile
COPY --chown=smarter_user:smarter_user ./Makefile ./data/Makefile
COPY --chown=smarter_user:smarter_user ./docker-compose.yml ./data/docker-compose.yml

# Build the React app and collect static files
WORKDIR /home/smarter_user/smarter/smarter/apps/chatapp/reactapp
RUN mkdir -p /home/smarter_user/.npm
USER root
<<<<<<< HEAD
RUN npm install -g npm@11.0.0
=======

# node installation: trying to make this as resilient as possible
# in light of network issues that have been happening with the npm registry
# in Azure.
RUN npm install -g npm@11.0.0 || npm install -g npm@11.0.0
>>>>>>> 202c5a8c
RUN npm config set fetch-retry-mintimeout 20000
RUN npm config set fetch-retry-maxtimeout 120000
USER smarter_user
RUN npm install --legacy-peer-deps || npm install --legacy-peer-deps
RUN npm run build
<<<<<<< HEAD
=======

# Collect static files
>>>>>>> 202c5a8c
WORKDIR /home/smarter_user/smarter
RUN python manage.py collectstatic --noinput

CMD ["gunicorn", "smarter.wsgi:application", "-b", "0.0.0.0:8000"]
EXPOSE 8000<|MERGE_RESOLUTION|>--- conflicted
+++ resolved
@@ -103,25 +103,18 @@
 WORKDIR /home/smarter_user/smarter/smarter/apps/chatapp/reactapp
 RUN mkdir -p /home/smarter_user/.npm
 USER root
-<<<<<<< HEAD
-RUN npm install -g npm@11.0.0
-=======
 
 # node installation: trying to make this as resilient as possible
 # in light of network issues that have been happening with the npm registry
 # in Azure.
 RUN npm install -g npm@11.0.0 || npm install -g npm@11.0.0
->>>>>>> 202c5a8c
 RUN npm config set fetch-retry-mintimeout 20000
 RUN npm config set fetch-retry-maxtimeout 120000
 USER smarter_user
 RUN npm install --legacy-peer-deps || npm install --legacy-peer-deps
 RUN npm run build
-<<<<<<< HEAD
-=======
 
 # Collect static files
->>>>>>> 202c5a8c
 WORKDIR /home/smarter_user/smarter
 RUN python manage.py collectstatic --noinput
 
