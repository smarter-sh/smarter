--- conflicted
+++ resolved
@@ -48,11 +48,7 @@
 
 # Natural language and LLM support
 # ------------
-<<<<<<< HEAD
-openai==1.55.3                          # OpenAI API
-=======
 openai==1.58.1                          # OpenAI API
->>>>>>> 111ea1e3
 pyyaml==6.0.2                           # YAML parser
 langchain==0.3.12                        # LLM abstractions library for building complex workflows
 langchain-openai==0.2.12                # OpenAI plugin for Langchain
