--- conflicted
+++ resolved
@@ -89,33 +89,6 @@
 
 environment_name = os.path.basename(__file__).replace(".py", "")
 logger.info("Loading smarter.settings.%s", environment_name)
-<<<<<<< HEAD
-if SMARTER_SETTINGS_OUTPUT or "manage.py" not in sys.argv[0]:
-
-    logger.debug("*" * 80)
-    logger.debug("CORS_ALLOW_HEADERS: %s", CORS_ALLOW_HEADERS)
-    logger.debug("CORS_ALLOWED_ORIGINS: %s", CORS_ALLOWED_ORIGINS)
-    logger.debug("CORS_ALLOWED_ORIGIN_REGEXES: %s", CORS_ALLOWED_ORIGIN_REGEXES)
-    logger.debug("ENVIRONMENT_API_DOMAIN: %s", ENVIRONMENT_API_DOMAIN)
-    logger.debug("ENVIRONMENT_DOMAIN: %s", ENVIRONMENT_DOMAIN)
-    logger.debug("SECURE_PROXY_SSL_HEADER: %s", SECURE_PROXY_SSL_HEADER)
-    logger.debug("SMARTER_API_SCHEMA: %s", SMARTER_API_SCHEMA)
-    logger.debug("SMARTER_ALLOWED_HOSTS: %s", SMARTER_ALLOWED_HOSTS)
-    logger.debug("SMTP_SENDER: %s", SMTP_SENDER)
-    logger.debug("SMTP_FROM_EMAIL: %s", SMTP_FROM_EMAIL)
-    logger.debug("-" * 80)
-    logger.debug("CSRF_COOKIE_DOMAIN: %s", CSRF_COOKIE_DOMAIN)
-    logger.debug("CSRF_COOKIE_SAMESITE: %s", CSRF_COOKIE_SAMESITE)
-    logger.debug("CSRF_COOKIE_SECURE: %s", CSRF_COOKIE_SECURE)
-    logger.debug("CSRF_TRUSTED_ORIGINS: %s", CSRF_TRUSTED_ORIGINS)
-    logger.debug("-" * 80)
-    logger.debug("SESSION_COOKIE_DOMAIN: %s", SESSION_COOKIE_DOMAIN)
-    logger.debug("SESSION_COOKIE_SAMESITE: %s", SESSION_COOKIE_SAMESITE)
-    logger.debug("SESSION_COOKIE_SECURE: %s", SESSION_COOKIE_SECURE)
-    logger.debug("SOCIAL_AUTH_GOOGLE_OAUTH2_REDIRECT_URI: %s", SOCIAL_AUTH_GOOGLE_OAUTH2_REDIRECT_URI)
-    logger.debug("SOCIAL_AUTH_LINKEDIN_OAUTH2_REDIRECT_URI: %s", SOCIAL_AUTH_LINKEDIN_OAUTH2_REDIRECT_URI)
-    logger.debug("*" * 80)
-=======
 if smarter_settings.settings_output or "manage.py" not in sys.argv[0]:
 
     logger.info("*" * 80)
@@ -150,5 +123,4 @@
     and not hasattr(value, "__file__")
     and not callable(value)
     and value is not sys.modules[__name__]
-]  # type: ignore[reportUnsupportedDunderAll]
->>>>>>> 3633c72d
+]  # type: ignore[reportUnsupportedDunderAll]