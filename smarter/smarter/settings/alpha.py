--- conflicted
+++ resolved
@@ -35,11 +35,7 @@
 SOCIAL_AUTH_REDIRECT_IS_HTTPS = True
 
 logger.info("Loading smarter.settings.%s", environment_name)
-<<<<<<< HEAD
-if SMARTER_SETTINGS_OUTPUT or "manage.py" not in sys.argv[0]:
-=======
 if smarter_settings.settings_output or "manage.py" not in sys.argv[0]:
->>>>>>> 3633c72d
 
     logger.info("*" * 80)
     logger.info("CORS_ALLOWED_ORIGINS: %s", CORS_ALLOWED_ORIGINS)
