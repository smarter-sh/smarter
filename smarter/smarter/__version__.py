# DO NOT EDIT.
# Managed via automated CI/CD in .github/workflows/semanticVersionBump.yml.
<<<<<<< HEAD
__version__ = "0.13.40"
=======
__version__ = "0.13.56"
>>>>>>> 3633c72d

__all__ = ["__version__"]<|MERGE_RESOLUTION|>--- conflicted
+++ resolved
@@ -1,9 +1,5 @@
 # DO NOT EDIT.
 # Managed via automated CI/CD in .github/workflows/semanticVersionBump.yml.
-<<<<<<< HEAD
-__version__ = "0.13.40"
-=======
 __version__ = "0.13.56"
->>>>>>> 3633c72d
 
 __all__ = ["__version__"]