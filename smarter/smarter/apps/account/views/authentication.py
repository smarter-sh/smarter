# -*- coding: utf-8 -*-
# pylint: disable=W0613
"""Django Authentication views."""

from django import forms
from django.contrib.auth import authenticate, login, logout
from django.contrib.auth.models import User
from django.shortcuts import HttpResponse, redirect
<<<<<<< HEAD

from smarter.email_helpers import EmailHelper
=======
from django.urls import reverse

from smarter.email_helpers import EmailHelper
from smarter.token_generators import (
    ExpiringTokenGenerator,
    TokenConversionError,
    TokenExpiredError,
    TokenIntegrityError,
    TokenParseError,
)
>>>>>>> 37dd4178
from smarter.view_helpers import (
    SmarterAuthenticatedWebView,
    SmarterWebView,
    redirect_and_expire_cache,
)


# ------------------------------------------------------------------------------
# Public Access Views
# ------------------------------------------------------------------------------
class LoginView(SmarterWebView):
    """View for logging in browser session."""

    class LoginForm(forms.Form):
        """Form for the sign-in page."""

        email = forms.EmailField()
        password = forms.CharField(widget=forms.PasswordInput)

    template_path = "account/authentication/sign-in.html"

    def get(self, request):
        form = LoginView.LoginForm()
        context = {"form": form}
        return self.clean_http_response(request, template_path=self.template_path, context=context)

    def post(self, request):
        form = LoginView.LoginForm(request.POST)
        authenticated_user: User = None
        if form.is_valid():
            email = form.cleaned_data["email"]
            try:
                user = User.objects.get(email=form.cleaned_data["email"])
                password = form.cleaned_data["password"]
                authenticated_user = authenticate(request, username=user.username, password=password)
                if authenticated_user is not None:
                    login(request, authenticated_user)
                    return redirect("/")
                return HttpResponse("Username and/or password do not match.", status=401)
            except User.DoesNotExist:
                return HttpResponse(f"Invalid login attempt. Unknown user {email}", status=403)
            # pylint: disable=W0718
            except Exception as e:
                return HttpResponse(f"An unknown error occurred {e.description}", status=500)
        return HttpResponse("Received invalid responses.", status=400)


class LogoutView(SmarterWebView):
    """View for logging out browser session."""

    def get(self, request):
        logout(request)
        return redirect("/")

    def post(self, request):
        logout(request)
        return redirect_and_expire_cache(path="/")


<<<<<<< HEAD
class ResetPasswordView(SmarterWebView):
    """View for resetting password."""

    class EmailForm(forms.Form):
        """Form for the sign-in page."""

        email = forms.EmailField()

    template_path = "account/authentication/reset-password.html"
    email_template_path = "account/authentication/email/reset-password.html"

    def get(self, request):
        form = ResetPasswordView.EmailForm()
        context = {"form": form}
        return self.clean_http_response(request, template_path=self.template_path, context=context)

    def post(self, request):
        print("ResetPasswordView.post(): ")
        form = ResetPasswordView.EmailForm(request.POST)
        if not form.is_valid():
            return HttpResponse("Email address is invalid.", status=400)

        email = form.cleaned_data["email"]
        body = self.render_clean_html(request, template_path=self.email_template_path)
        subject = "Reset your password"
        to = email
        EmailHelper.send_email(subject=subject, body=body, to=to, html=True)
        return HttpResponse("Email sent.", status=200)


class NewPasswordView(SmarterWebView):
    """View for resetting password."""

    template_path = "account/authentication/new-password.html"


class ConfirmPasswordView(SmarterWebView):
    """View for resetting password."""

    template_path = "account/authentication/password-confirmation.html"


class SignUpView(SmarterWebView):
=======
class AccountRegisterView(SmarterWebView):
>>>>>>> 37dd4178
    """View for signing up."""

    class SignUpForm(forms.Form):
        """Form for the sign-in page."""

        email = forms.EmailField()
        password = forms.CharField(widget=forms.PasswordInput)

    template_path = "account/authentication/sign-up.html"

    def get(self, request):
        if request.user.is_authenticated:
            return redirect_and_expire_cache(path="/")

        form = AccountRegisterView.SignUpForm()
        context = {"form": form}
        return self.clean_http_response(request, template_path=self.template_path, context=context)

    def post(self, request):
        form = AccountRegisterView.SignUpForm(request.POST)
        if form.is_valid():
            username = form.cleaned_data["email"]
            password = form.cleaned_data["password"]
            user = User.objects.create_user(username, password=password)
            login(request, user)
            return redirect_and_expire_cache(path="/welcome/")
        return self.get(request=request)


class AccountActivationEmailView(SmarterWebView):
    """View for activating an account via an email with a single-use activation link."""

    template_path = "account/activation.html"
    email_template_path = "account/authentication/email/account-activation.html"
    expiring_token = ExpiringTokenGenerator()

    def get(self, request):

        # generate and send the activation email
        user = request.user
        url = self.expiring_token.encode_link(request, user, "account_activate")
        context = {
            "account_activation": {
                "url": url,
            }
        }
        body = self.render_clean_html(request, template_path=self.email_template_path, context=context)
        subject = "Activate your account."
        to = user.email
        EmailHelper.send_email(subject=subject, body=body, to=to, html=True)

        # render a page to let the user know the email was sent. Add a link to resend the email.
        context = {"account_activation": {"resend": reverse("account_activation")}}
        return self.clean_http_response(request, template_path=self.template_path)


class AccountActivateView(SmarterWebView):
    """View for welcoming a newly activated user to the platform."""

    template_path = "account/welcome.html"
    expiring_token = ExpiringTokenGenerator()

    def get(self, request, *args, **kwargs):
        uidb64 = kwargs.get("uidb64", None)
        token = kwargs.get("token", None)

        try:
            user = self.expiring_token.decode_link(uidb64, token)
            user.is_active = True
            user.save()
        except User.DoesNotExist:
            return HttpResponse("Invalid password reset link. User does not exist.", status=404)
        except (TypeError, ValueError, OverflowError, TokenParseError, TokenConversionError, TokenIntegrityError) as e:
            return HttpResponse(e, status=400)
        except TokenExpiredError as e:
            return HttpResponse(e, status=401)

        return self.clean_http_response(request, template_path=self.template_path)


# ------------------------------------------------------------------------------
# Private Access Views
# ------------------------------------------------------------------------------
class AccountDeactivateView(SmarterAuthenticatedWebView):
    """View for the account deactivation page."""

    template_path = "account/account-deactivated.html"<|MERGE_RESOLUTION|>--- conflicted
+++ resolved
@@ -6,10 +6,6 @@
 from django.contrib.auth import authenticate, login, logout
 from django.contrib.auth.models import User
 from django.shortcuts import HttpResponse, redirect
-<<<<<<< HEAD
-
-from smarter.email_helpers import EmailHelper
-=======
 from django.urls import reverse
 
 from smarter.email_helpers import EmailHelper
@@ -20,7 +16,6 @@
     TokenIntegrityError,
     TokenParseError,
 )
->>>>>>> 37dd4178
 from smarter.view_helpers import (
     SmarterAuthenticatedWebView,
     SmarterWebView,
@@ -80,53 +75,7 @@
         return redirect_and_expire_cache(path="/")
 
 
-<<<<<<< HEAD
-class ResetPasswordView(SmarterWebView):
-    """View for resetting password."""
-
-    class EmailForm(forms.Form):
-        """Form for the sign-in page."""
-
-        email = forms.EmailField()
-
-    template_path = "account/authentication/reset-password.html"
-    email_template_path = "account/authentication/email/reset-password.html"
-
-    def get(self, request):
-        form = ResetPasswordView.EmailForm()
-        context = {"form": form}
-        return self.clean_http_response(request, template_path=self.template_path, context=context)
-
-    def post(self, request):
-        print("ResetPasswordView.post(): ")
-        form = ResetPasswordView.EmailForm(request.POST)
-        if not form.is_valid():
-            return HttpResponse("Email address is invalid.", status=400)
-
-        email = form.cleaned_data["email"]
-        body = self.render_clean_html(request, template_path=self.email_template_path)
-        subject = "Reset your password"
-        to = email
-        EmailHelper.send_email(subject=subject, body=body, to=to, html=True)
-        return HttpResponse("Email sent.", status=200)
-
-
-class NewPasswordView(SmarterWebView):
-    """View for resetting password."""
-
-    template_path = "account/authentication/new-password.html"
-
-
-class ConfirmPasswordView(SmarterWebView):
-    """View for resetting password."""
-
-    template_path = "account/authentication/password-confirmation.html"
-
-
-class SignUpView(SmarterWebView):
-=======
 class AccountRegisterView(SmarterWebView):
->>>>>>> 37dd4178
     """View for signing up."""
 
     class SignUpForm(forms.Form):
