# -*- coding: utf-8 -*-
# pylint: disable=no-member,no-self-argument,unused-argument,R0801
"""
Configuration for Lambda functions.

This module is used to configure the Lambda functions. It uses the pydantic_settings
library to validate the configuration values. The configuration values are initialized
according to the following prioritization sequence:
    1. constructor
    2. environment variables
    3. `.env` file
    4. tfvars file
    5. defaults

The Settings class also provides a dump property that returns a dictionary of all
configuration values. This is useful for debugging and logging.
"""

# -------------------- WARNING --------------------
# DO NOT IMPORT DJANGO OR ANY DJANGO MODULES. THIS
# ENTIRE MODULE SITS UPSTREAM OF DJANGO AND IS
# INTENDED TO BE USED INDEPENDENTLY OF DJANGO.
# ------------------------------------------------

# python stuff
import logging
import os  # library for interacting with the operating system
import platform  # library to view information about the server host this Lambda runs on
import re
from typing import Any, List, Optional, Tuple, Union

# 3rd party stuff
import boto3  # AWS SDK for Python https://boto3.amazonaws.com/v1/documentation/api/latest/index.html
import pkg_resources
from botocore.config import Config
from botocore.exceptions import NoCredentialsError, ProfileNotFound
from dotenv import load_dotenv
from pydantic import Field, SecretStr, ValidationError, ValidationInfo, field_validator
from pydantic_settings import BaseSettings

# our stuff
from .const import IS_USING_TFVARS, TFVARS, VERSION
from .exceptions import OpenAIAPIConfigurationError, OpenAIAPIValueError
from .utils import recursive_sort_dict


logger = logging.getLogger(__name__)
TFVARS = TFVARS or {}
DOT_ENV_LOADED = load_dotenv()

VALID_DOMAIN_PATTERN = r"(?:[a-z0-9](?:[a-z0-9-]{0,61}[a-z0-9])?\.)+(?:[a-z0-9](?:[a-z0-9-]{0,61}[a-z0-9])?\.)+[a-z0-9][a-z0-9-]{0,61}[a-z0-9]"
VALID_EMAIL_PATTERN = r"^[a-zA-Z0-9_.+-]+@[a-zA-Z0-9-]+\.[a-zA-Z0-9-.]+$"


def get_semantic_version() -> str:
    """
    Return the semantic version number.

    Example valid values of __version__.py are:
    0.1.17
    0.1.17-alpha.1
    0.1.17-beta.1
    0.1.17-next.1
    0.1.17-next.2
    0.1.17-next.123456
    0.1.17-next-major.1
    0.1.17-next-major.2
    0.1.17-next-major.123456

    Note:
    - pypi does not allow semantic version numbers to contain a dash.
    - pypi does not allow semantic version numbers to contain a 'v' prefix.
    - pypi does not allow semantic version numbers to contain a 'next' suffix.
    """
    if not isinstance(VERSION, dict):
        return "unknown"

    version = VERSION.get("__version__")
    if not version:
        return "unknown"
    version = re.sub(r"-next\.\d+", "", version)
    return re.sub(r"-next-major\.\d+", "", version)


class Services:
    """Services enabled for this solution. This is intended to be permanently read-only"""

    # enabled
    AWS_CLI = ("aws-cli", True)
    AWS_ROUTE53 = ("route53", True)
    AWS_S3 = ("s3", True)
    AWS_EC2 = ("ec2", True)
    AWS_IAM = ("iam", True)
    AWS_CLOUDWATCH = ("cloudwatch", True)
    AWS_SES = ("ses", True)
    AWS_RDS = ("rds", True)
    AWS_EKS = ("eks", True)

    # disabled
    AWS_LAMBDA = ("lambda", False)
    AWS_APIGATEWAY = ("apigateway", False)
    AWS_SNS = ("sns", False)
    AWS_SQS = ("sqs", False)
    AWS_REKOGNITION = ("rekognition", False)
    AWS_DYNAMODB = ("dynamodb", False)

    @classmethod
    def is_connected_to_aws(cls):
        return bool(boto3.Session().get_credentials())

    @classmethod
    def enabled(cls, service: Union[str, Tuple[str, bool]]) -> bool:
        """Is the service enabled?"""
        if not cls.is_connected_to_aws():
            return False
        if isinstance(service, tuple):
            service = service[0]
        return service in cls.enabled_services()

    @classmethod
    def raise_error_on_disabled(cls, service: Union[str, Tuple[str, bool]]) -> None:
        """Raise an error if the service is disabled"""
        if not cls.enabled(service):
            raise OpenAIAPIConfigurationError(f"{service} is not enabled. See conf.Services")

    @classmethod
    def to_dict(cls):
        """Convert Services to dict"""
        return {
            key: value
            for key, value in Services.__dict__.items()
            if not key.startswith("__")
            and not callable(key)
            and key not in ["enabled", "raise_error_on_disabled", "to_dict", "enabled_services"]
        }

    @classmethod
    def enabled_services(cls) -> List[str]:
        """Return a list of enabled services"""
        return [
            getattr(cls, key)[0]
            for key in dir(cls)
            if not key.startswith("__")
            and not callable(getattr(cls, key))
            and key not in ["enabled", "raise_error_on_disabled", "to_dict", "enabled_services"]
            and getattr(cls, key)[1] is True
        ]


# pylint: disable=too-few-public-methods
class SettingsDefaults:
    """
    Default values for Settings. This takes care of most of what we're interested in.
    It initializes from the following prioritization sequence:
      1. environment variables
      2. tfvars
      3. defaults.
    """

    # defaults for this Python package
    ENVIRONMENT = os.environ.get("ENVIRONMENT", TFVARS.get("environment", "local"))
    ROOT_DOMAIN = os.environ.get("ROOT_DOMAIN", TFVARS.get("root_domain", "example.com"))
    SHARED_RESOURCE_IDENTIFIER = os.environ.get(
        "SHARED_RESOURCE_IDENTIFIER", TFVARS.get("shared_resource_identifier", "smarter")
    )
    DEBUG_MODE: bool = os.environ.get("DEBUG_MODE", bool(TFVARS.get("debug_mode", True)))
    DUMP_DEFAULTS: bool = os.environ.get("DUMP_DEFAULTS", bool(TFVARS.get("dump_defaults", True)))

    # aws auth
    AWS_PROFILE = os.environ.get("AWS_PROFILE", TFVARS.get("aws_profile", None))
    AWS_ACCESS_KEY_ID = SecretStr(os.environ.get("AWS_ACCESS_KEY_ID", TFVARS.get("aws_access_key_id", None)))
    AWS_SECRET_ACCESS_KEY = SecretStr(
        os.environ.get("AWS_SECRET_ACCESS_KEY", TFVARS.get("aws_secret_access_key", None))
    )
    AWS_REGION = os.environ.get("AWS_REGION", TFVARS.get("aws_region", "us-east-1"))

    # aws api gateway defaults
    AWS_APIGATEWAY_CREATE_CUSTOM_DOMAIN = TFVARS.get("create_custom_domain", False)
    AWS_APIGATEWAY_READ_TIMEOUT: int = TFVARS.get("aws_apigateway_read_timeout", 70)
    AWS_APIGATEWAY_CONNECT_TIMEOUT: int = TFVARS.get("aws_apigateway_connect_timeout", 70)
    AWS_APIGATEWAY_MAX_ATTEMPTS: int = TFVARS.get("aws_apigateway_max_attempts", 10)

    GOOGLE_MAPS_API_KEY: str = os.environ.get(
        "GOOGLE_MAPS_API_KEY",
        TFVARS.get("google_maps_api_key", None) or os.environ.get("TF_VAR_GOOGLE_MAPS_API_KEY", None),
    )

    LANGCHAIN_MEMORY_KEY = os.environ.get("LANGCHAIN_MEMORY_KEY", "chat_history")

    MAILCHIMP_API_KEY = os.environ.get("MAILCHIMP_API_KEY", None)
    MAILCHIMP_LIST_ID = os.environ.get("MAILCHIMP_LIST_ID", None)

    OPENAI_API_ORGANIZATION: str = os.environ.get("OPENAI_API_ORGANIZATION", None)
    OPENAI_API_KEY = SecretStr(os.environ.get("TF_VAR_OPENAI_API_KEY", None))
    OPENAI_ENDPOINT_IMAGE_N = 4
    OPENAI_ENDPOINT_IMAGE_SIZE = "1024x768"
    PINECONE_API_KEY = SecretStr(None)

<<<<<<< HEAD
    SMTP_SENDER = os.environ.get("SMTP_SENDER", None)
    SMTP_FROM_EMAIL = os.environ.get("SMTP_FROM_EMAIL", None)
    SMTP_HOST = os.environ.get("SMTP_HOST", "email-smtp.us-east-2.amazonaws.com")
    SMTP_PORT = int(os.environ.get("SMTP_PORT", "587"))
    SMTP_USE_SSL = bool(os.environ.get("SMTP_USE_SSL", False))
    SMTP_USE_TLS = bool(os.environ.get("SMTP_USE_TLS", True))
    SMTP_PASSWORD = os.environ.get("SMTP_PASSWORD", "SET-ME-PLEASE")
    SMTP_USERNAME = os.environ.get("SMTP_USERNAME", "SET-ME-PLEASE")

=======
>>>>>>> d23ebf0f
    STRIPE_LIVE_SECRET_KEY = os.environ.get("STRIPE_LIVE_SECRET_KEY", "SET-ME-PLEASE")
    STRIPE_TEST_SECRET_KEY = os.environ.get("STRIPE_TEST_SECRET_KEY", "SET-ME-PLEASE")

    @classmethod
    def to_dict(cls):
        """Convert SettingsDefaults to dict"""
        return {
            key: "***MASKED***" if key in ["AWS_ACCESS_KEY_ID", "AWS_SECRET_ACCESS_KEY"] else value
            for key, value in SettingsDefaults.__dict__.items()
            if not key.startswith("__") and not callable(key) and key != "to_dict"
        }


AWS_REGIONS = ["us-east-1"]
if Services.enabled(Services.AWS_EC2):
    try:
        ec2 = boto3.Session(region_name=SettingsDefaults.AWS_REGION).client("ec2")
        regions = ec2.describe_regions()
        AWS_REGIONS = [region["RegionName"] for region in regions["Regions"]]
    except (ProfileNotFound, NoCredentialsError):
        logger.warning("could not initialize ec2 client")


def empty_str_to_bool_default(v: str, default: bool) -> bool:
    """Convert empty string to default boolean value"""
    if v in [None, ""]:
        return default
    return v.lower() in ["true", "1", "t", "y", "yes"]


def empty_str_to_int_default(v: str, default: int) -> int:
    """Convert empty string to default integer value"""
    if v in [None, ""]:
        return default
    try:
        return int(v)
    except ValueError:
        return default


# pylint: disable=too-many-public-methods
# pylint: disable=too-many-instance-attributes
class Settings(BaseSettings):
    """Settings for Lambda functions"""

    _aws_session: boto3.Session = None
    _aws_apigateway_client = None
    _aws_s3_client = None
    _aws_dynamodb_client = None
    _aws_rekognition_client = None
    _aws_access_key_id_source: str = "unset"
    _aws_secret_access_key_source: str = "unset"
    _dump: dict = None
    _initialized: bool = False

    # pylint: disable=too-many-branches,too-many-statements
    def __init__(self, **data: Any):  # noqa: C901
        super().__init__(**data)
        if not Services.enabled(Services.AWS_CLI):
            self._initialized = True
            return

        if bool(os.environ.get("AWS_DEPLOYED", False)):
            # If we're running inside AWS Lambda, then we don't need to set the AWS credentials.
            logger.debug("running inside AWS Lambda")
            self._aws_access_key_id_source: str = "overridden by IAM role-based security"
            self._aws_secret_access_key_source: str = "overridden by IAM role-based security"
            self._aws_session = boto3.Session(region_name=self.aws_region)
            self._initialized = True

        if not self.initialized and bool(os.environ.get("GITHUB_ACTIONS", False)):
            logger.debug("running inside GitHub Actions")
            aws_access_key_id = os.environ.get("AWS_ACCESS_KEY_ID", None)
            aws_secret_access_key = os.environ.get("AWS_SECRET_ACCESS_KEY", None)
            if not aws_access_key_id or not aws_secret_access_key and not self.aws_profile:
                raise OpenAIAPIConfigurationError(
                    "required environment variable(s) AWS_ACCESS_KEY_ID and/or AWS_SECRET_ACCESS_KEY not set"
                )
            region_name = self.aws_region
            if not region_name and not self.aws_profile:
                raise OpenAIAPIConfigurationError("required environment variable AWS_REGION not set")
            try:
                self._aws_session = boto3.Session(
                    region_name=region_name,
                    aws_access_key_id=aws_access_key_id,
                    aws_secret_access_key=aws_secret_access_key,
                )
                self._initialized = True
                self._aws_access_key_id_source = "environ"
                self._aws_secret_access_key_source = "environ"
            except ProfileNotFound:
                # only log this if the aws_profile is set
                if self.aws_profile:
                    logger.warning("aws_profile %s not found", self.aws_profile)

            if self.aws_profile:
                self._aws_access_key_id_source = "aws_profile"
                self._aws_secret_access_key_source = "aws_profile"
            else:
                self._aws_access_key_id_source = "environ"
                self._aws_secret_access_key_source = "environ"

            self._initialized = True

        if not self.initialized:
            if self.aws_profile:
                self._aws_access_key_id_source = "aws_profile"
                self._aws_secret_access_key_source = "aws_profile"
                self._initialized = True

        if not self.initialized:
            if "aws_access_key_id" in data or "aws_secret_access_key" in data:
                if "aws_access_key_id" in data:
                    self._aws_access_key_id_source = "constructor"
                if "aws_secret_access_key" in data:
                    self._aws_secret_access_key_source = "constructor"
                self._initialized = True

        if not self.initialized:
            if "AWS_ACCESS_KEY_ID" in os.environ:
                self._aws_access_key_id_source = "environ"
            if "AWS_SECRET_ACCESS_KEY" in os.environ:
                self._aws_secret_access_key_source = "environ"

        if self.debug_mode:
            logger.setLevel(logging.DEBUG)

        # pylint: disable=logging-fstring-interpolation
        logger.debug(f"initialized settings: {self.aws_auth}")
        self._initialized = True

    shared_resource_identifier: Optional[str] = Field(
        SettingsDefaults.SHARED_RESOURCE_IDENTIFIER, env="SHARED_RESOURCE_IDENTIFIER"
    )
    debug_mode: Optional[bool] = Field(
        SettingsDefaults.DEBUG_MODE,
        env="DEBUG_MODE",
        pre=True,
        getter=lambda v: empty_str_to_bool_default(v, SettingsDefaults.DEBUG_MODE),
    )
    dump_defaults: Optional[bool] = Field(
        SettingsDefaults.DUMP_DEFAULTS,
        env="DUMP_DEFAULTS",
        pre=True,
        getter=lambda v: empty_str_to_bool_default(v, SettingsDefaults.DUMP_DEFAULTS),
    )
    aws_profile: Optional[str] = Field(
        SettingsDefaults.AWS_PROFILE,
        env="AWS_PROFILE",
    )
    aws_access_key_id: Optional[SecretStr] = Field(
        SettingsDefaults.AWS_ACCESS_KEY_ID,
        env="AWS_ACCESS_KEY_ID",
    )
    aws_secret_access_key: Optional[SecretStr] = Field(
        SettingsDefaults.AWS_SECRET_ACCESS_KEY,
        env="AWS_SECRET_ACCESS_KEY",
    )
    aws_regions: Optional[List[str]] = Field(AWS_REGIONS, description="The list of AWS regions")
    aws_region: Optional[str] = Field(
        SettingsDefaults.AWS_REGION,
        env="AWS_REGION",
    )
    aws_apigateway_create_custom_domaim: Optional[bool] = Field(
        SettingsDefaults.AWS_APIGATEWAY_CREATE_CUSTOM_DOMAIN,
        env="AWS_APIGATEWAY_CREATE_CUSTOM_DOMAIN",
        pre=True,
        getter=lambda v: empty_str_to_bool_default(v, SettingsDefaults.AWS_APIGATEWAY_CREATE_CUSTOM_DOMAIN),
    )
    environment: Optional[str] = Field(
        SettingsDefaults.ENVIRONMENT,
        env="ENVIRONMENT",
    )
    root_domain: Optional[str] = Field(
        SettingsDefaults.ROOT_DOMAIN,
        env="ROOT_DOMAIN",
    )
    init_info: Optional[str] = Field(
        None,
        env="INIT_INFO",
    )
    google_maps_api_key: Optional[str] = Field(
        SettingsDefaults.GOOGLE_MAPS_API_KEY,
        env=["GOOGLE_MAPS_API_KEY", "TF_VAR_GOOGLE_MAPS_API_KEY"],
    )
    langchain_memory_key: Optional[str] = Field(SettingsDefaults.LANGCHAIN_MEMORY_KEY, env="LANGCHAIN_MEMORY_KEY")
    mailchimp_api_key: Optional[str] = Field(SettingsDefaults.MAILCHIMP_API_KEY, env="MAILCHIMP_API_KEY")
    mailchimp_list_id: Optional[str] = Field(SettingsDefaults.MAILCHIMP_LIST_ID, env="MAILCHIMP_LIST_ID")
    openai_api_organization: Optional[str] = Field(
        SettingsDefaults.OPENAI_API_ORGANIZATION, env="OPENAI_API_ORGANIZATION"
    )
    openai_api_key: Optional[SecretStr] = Field(SettingsDefaults.OPENAI_API_KEY, env="OPENAI_API_KEY")
    openai_endpoint_image_n: Optional[int] = Field(
        SettingsDefaults.OPENAI_ENDPOINT_IMAGE_N, env="OPENAI_ENDPOINT_IMAGE_N"
    )
    openai_endpoint_image_size: Optional[str] = Field(
        SettingsDefaults.OPENAI_ENDPOINT_IMAGE_SIZE, env="OPENAI_ENDPOINT_IMAGE_SIZE"
    )
    pinecone_api_key: Optional[SecretStr] = Field(SettingsDefaults.PINECONE_API_KEY, env="PINECONE_API_KEY")
    stripe_live_secret_key: Optional[str] = Field(SettingsDefaults.STRIPE_LIVE_SECRET_KEY, env="STRIPE_LIVE_SECRET_KEY")
    stripe_test_secret_key: Optional[str] = Field(SettingsDefaults.STRIPE_TEST_SECRET_KEY, env="STRIPE_TEST_SECRET_KEY")

    smtp_sender: Optional[str] = Field(None, env="SMTP_SENDER")
    smtp_from_email: Optional[str] = Field(None, env="SMTP_FROM_EMAIL")
    smtp_host: Optional[str] = Field(None, env="SMTP_HOST")
    smtp_password: Optional[str] = Field(None, env="SMTP_PASSWORD")
    smtp_port: Optional[int] = Field(None, env="SMTP_PORT")
    smtp_use_ssl: Optional[bool] = Field(None, env="SMTP_USE_SSL")
    smtp_use_tls: Optional[bool] = Field(None, env="SMTP_USE_TLS")
    smtp_username: Optional[str] = Field(None, env="SMTP_USERNAME")

    stripe_live_secret_key: Optional[str] = Field(SettingsDefaults.STRIPE_LIVE_SECRET_KEY, env="STRIPE_LIVE_SECRET_KEY")
    stripe_test_secret_key: Optional[str] = Field(SettingsDefaults.STRIPE_TEST_SECRET_KEY, env="STRIPE_TEST_SECRET_KEY")

    @property
    def initialized(self):
        """Is settings initialized?"""
        return self._initialized

    @property
    def aws_account_id(self):
        """AWS account id"""
        Services.raise_error_on_disabled(Services.AWS_CLI)
        sts_client = self.aws_session.client("sts")
        if not sts_client:
            logger.warning("could not initialize sts_client")
            return None
        retval = sts_client.get_caller_identity()
        if not isinstance(retval, dict):
            logger.warning("sts_client.get_caller_identity() did not return a dict")
            return None
        return retval.get("Account", None)

    @property
    def aws_access_key_id_source(self):
        """Source of aws_access_key_id"""
        return self._aws_access_key_id_source

    @property
    def aws_secret_access_key_source(self):
        """Source of aws_secret_access_key"""
        return self._aws_secret_access_key_source

    @property
    def aws_auth(self) -> dict:
        """AWS authentication"""
        retval = {
            "aws_profile": self.aws_profile,
            "aws_access_key_id_source": self.aws_access_key_id_source,
            "aws_secret_access_key_source": self.aws_secret_access_key_source,
            "aws_region": self.aws_region,
        }
        if self.init_info:
            retval["init_info"] = self.init_info
        return retval

    @property
    def aws_session(self):
        """AWS session"""
        Services.raise_error_on_disabled(Services.AWS_CLI)
        if not self._aws_session:
            if self.aws_profile:
                logger.debug("creating new aws_session with aws_profile: %s", self.aws_profile)
                try:
                    self._aws_session = boto3.Session(profile_name=self.aws_profile, region_name=self.aws_region)
                except ProfileNotFound:
                    logger.warning("aws_profile %s not found", self.aws_profile)

                return self._aws_session
            if self.aws_access_key_id.get_secret_value() is not None and self.aws_secret_access_key is not None:
                logger.debug("creating new aws_session with aws keypair: %s", self.aws_access_key_id_source)
                self._aws_session = boto3.Session(
                    region_name=self.aws_region,
                    aws_access_key_id=self.aws_access_key_id.get_secret_value(),
                    aws_secret_access_key=self.aws_secret_access_key.get_secret_value(),
                )
                return self._aws_session
            logger.debug("creating new aws_session without aws credentials")
            self._aws_session = boto3.Session(region_name=self.aws_region)
        return self._aws_session

    @property
    def aws_route53_client(self):
        """Route53 client"""
        Services.raise_error_on_disabled(Services.AWS_ROUTE53)
        return self.aws_session.client("route53")

    @property
    def aws_apigateway_client(self):
        """API Gateway client"""
        Services.raise_error_on_disabled(Services.AWS_APIGATEWAY)
        if not self._aws_apigateway_client:
            config = Config(
                read_timeout=SettingsDefaults.AWS_APIGATEWAY_READ_TIMEOUT,
                connect_timeout=SettingsDefaults.AWS_APIGATEWAY_CONNECT_TIMEOUT,
                retries={"max_attempts": SettingsDefaults.AWS_APIGATEWAY_MAX_ATTEMPTS},
            )
            self._aws_apigateway_client = self.aws_session.client("apigateway", config=config)
        return self._aws_apigateway_client

    @property
    def aws_dynamodb_client(self):
        """DynamoDB client"""
        Services.raise_error_on_disabled(Services.AWS_DYNAMODB)
        if not self._aws_dynamodb_client:
            self._aws_dynamodb_client = self.aws_session.client("dynamodb")
        return self._aws_dynamodb_client

    @property
    def aws_s3_client(self):
        """S3 client"""
        Services.raise_error_on_disabled(Services.AWS_S3)
        if not self._aws_s3_client:
            self._aws_s3_client = self.aws_session.client("s3")
        return self._aws_s3_client

    @property
    def aws_apigateway_name(self) -> str:
        """Return the API name."""
        return self.shared_resource_identifier + "-api"

    @property
    def aws_apigateway_domain_name(self) -> str:
        """Return the API domain."""
        if self.aws_apigateway_create_custom_domaim:
            return "api." + self.shared_resource_identifier + "." + self.root_domain

        response = self.aws_apigateway_client.get_rest_apis()
        for item in response["items"]:
            if item["name"] == self.aws_apigateway_name:
                api_id = item["id"]
                return f"{api_id}.execute-api.{settings.aws_region}.amazonaws.com"
        return None

    @property
    def environment_domain(self) -> str:
        """Return the complete domain name."""
        return self.environment + ".api." + self.root_domain

    @property
    def aws_s3_bucket_name(self) -> str:
        """Return the S3 bucket name."""
        return self.environment_domain

    @property
    def is_using_dotenv_file(self) -> bool:
        """Is the dotenv file being used?"""
        return DOT_ENV_LOADED

    @property
    def environment_variables(self) -> List[str]:
        """Environment variables"""
        return list(os.environ.keys())

    @property
    def is_using_tfvars_file(self) -> bool:
        """Is the tfvars file being used?"""
        return IS_USING_TFVARS

    @property
    def tfvars_variables(self) -> dict:
        """Terraform variables"""
        masked_tfvars = TFVARS.copy()
        if "aws_account_id" in masked_tfvars:
            masked_tfvars["aws_account_id"] = "****"
        return masked_tfvars

    @property
    def version(self) -> str:
        """OpenAI API version"""
        return get_semantic_version()

    @property
    def dump(self) -> dict:
        """Dump all settings."""

        def get_installed_packages():
            installed_packages = pkg_resources.working_set
            # pylint: disable=not-an-iterable
            package_list = [(d.project_name, d.version) for d in installed_packages]
            return package_list

        if self._dump and self.initialized:
            return self._dump

        if not self.initialized:
            return {}

        packages = get_installed_packages()
        packages_dict = [{"name": name, "version": version} for name, version in packages]

        self._dump = {
            "services": Services.enabled_services(),
            "environment": {
                "is_using_tfvars_file": self.is_using_tfvars_file,
                "is_using_dotenv_file": self.is_using_dotenv_file,
                "os": os.name,
                "system": platform.system(),
                "release": platform.release(),
                "boto3": boto3.__version__,
                "shared_resource_identifier": self.shared_resource_identifier,
                "debug_mode": self.debug_mode,
                "dump_defaults": self.dump_defaults,
                "version": self.version,
                "python_version": platform.python_version(),
                "python_implementation": platform.python_implementation(),
                "python_compiler": platform.python_compiler(),
                "python_build": platform.python_build(),
                "python_installed_packages": packages_dict,
            },
            "aws_auth": self.aws_auth,
            "aws_lambda": {},
            "google": {
                "google_maps_api_key": self.google_maps_api_key,
            },
            "openai_passthrough": {
                "aws_s3_bucket_name": self.aws_s3_bucket_name,
                "langchain_memory_key": self.langchain_memory_key,
                "openai_endpoint_image_n": self.openai_endpoint_image_n,
                "openai_endpoint_image_size": self.openai_endpoint_image_size,
            },
        }
        if Services.enabled(Services.AWS_APIGATEWAY):
            self._dump["aws_apigateway"] = {
                "aws_apigateway_create_custom_domaim": self.aws_apigateway_create_custom_domaim,
                "aws_apigateway_name": self.aws_apigateway_name,
                "root_domain": self.root_domain,
                "aws_apigateway_domain_name": self.aws_apigateway_domain_name,
            }

        if self.dump_defaults:
            settings_defaults = SettingsDefaults.to_dict()
            self._dump["settings_defaults"] = settings_defaults

        if self.is_using_dotenv_file:
            self._dump["environment"]["dotenv"] = self.environment_variables

        if self.is_using_tfvars_file:
            self._dump["environment"]["tfvars"] = self.tfvars_variables

        self._dump = recursive_sort_dict(self._dump)
        return self._dump

    # pylint: disable=too-few-public-methods
    class Config:
        """Pydantic configuration"""

        frozen = True

    @field_validator("shared_resource_identifier")
    def validate_shared_resource_identifier(cls, v) -> str:
        """Validate shared_resource_identifier"""
        if v in [None, ""]:
            return SettingsDefaults.SHARED_RESOURCE_IDENTIFIER
        return v

    @field_validator("aws_profile")
    def validate_aws_profile(cls, v) -> str:
        """Validate aws_profile"""
        if v in [None, ""]:
            return SettingsDefaults.AWS_PROFILE
        return v

    @field_validator("aws_access_key_id")
    def validate_aws_access_key_id(cls, v, values: ValidationInfo) -> str:
        """Validate aws_access_key_id"""
        if not isinstance(v, SecretStr):
            v = SecretStr(v)
        if v.get_secret_value() in [None, ""]:
            return SettingsDefaults.AWS_ACCESS_KEY_ID
        aws_profile = values.data.get("aws_profile", None)
        if aws_profile and len(aws_profile) > 0 and aws_profile != SettingsDefaults.AWS_PROFILE:
            # pylint: disable=logging-fstring-interpolation
            logger.warning(f"aws_access_key_id is being ignored. using aws_profile {aws_profile}.")
            return SettingsDefaults.AWS_ACCESS_KEY_ID
        return v

    @field_validator("aws_secret_access_key")
    def validate_aws_secret_access_key(cls, v, values: ValidationInfo) -> str:
        """Validate aws_secret_access_key"""
        if not isinstance(v, SecretStr):
            v = SecretStr(v)
        if v.get_secret_value() in [None, ""]:
            return SettingsDefaults.AWS_SECRET_ACCESS_KEY
        aws_profile = values.data.get("aws_profile", None)
        if aws_profile and len(aws_profile) > 0 and aws_profile != SettingsDefaults.AWS_PROFILE:
            # pylint: disable=logging-fstring-interpolation
            logger.warning(f"aws_secret_access_key is being ignored. using aws_profile {aws_profile}.")
            return SettingsDefaults.AWS_SECRET_ACCESS_KEY
        return v

    @field_validator("aws_region")
    def validate_aws_region(cls, v, values: ValidationInfo, **kwargs) -> str:
        """Validate aws_region"""
        valid_regions = values.data.get("aws_regions", ["us-east-1"])
        if v in [None, ""]:
            return SettingsDefaults.AWS_REGION
        if v not in valid_regions:
            raise OpenAIAPIValueError(f"aws_region {v} not in aws_regions: {valid_regions}")
        return v

    @field_validator("environment")
    def validate_environment(cls, v) -> str:
        """Validate environment"""
        if v in [None, ""]:
            return SettingsDefaults.ENVIRONMENT
        return v

    @field_validator("root_domain")
    def validate_aws_apigateway_root_domain(cls, v) -> str:
        """Validate root_domain"""
        if v in [None, ""]:
            return SettingsDefaults.ROOT_DOMAIN
        return v

    @field_validator("aws_apigateway_create_custom_domaim")
    def validate_aws_apigateway_create_custom_domaim(cls, v) -> bool:
        """Validate aws_apigateway_create_custom_domaim"""
        if v in [None, ""]:
            return SettingsDefaults.AWS_APIGATEWAY_CREATE_CUSTOM_DOMAIN
        return v

    @field_validator("debug_mode")
    def parse_debug_mode(cls, v) -> bool:
        """Parse debug_mode"""
        if isinstance(v, bool):
            return v
        if v in [None, ""]:
            return SettingsDefaults.DEBUG_MODE
        return v.lower() in ["true", "1", "t", "y", "yes"]

    @field_validator("dump_defaults")
    def parse_dump_defaults(cls, v) -> bool:
        """Parse dump_defaults"""
        if isinstance(v, bool):
            return v
        if v in [None, ""]:
            return SettingsDefaults.DUMP_DEFAULTS
        return v.lower() in ["true", "1", "t", "y", "yes"]

    @field_validator("google_maps_api_key")
    def check_google_maps_api_key(cls, v) -> str:
        """Check google_maps_api_key"""
        if v in [None, ""]:
            return SettingsDefaults.GOOGLE_MAPS_API_KEY
        return v

    @field_validator("langchain_memory_key")
    def check_langchain_memory_key(cls, v) -> str:
        """Check langchain_memory_key"""
        if isinstance(v, int):
            return v
        if v in [None, ""]:
            return SettingsDefaults.LANGCHAIN_MEMORY_KEY
        return v

    @field_validator("mailchimp_api_key")
    def check_mailchimp_api_key(cls, v) -> str:
        """Check mailchimp_api_key"""
        if v in [None, ""]:
            return SettingsDefaults.MAILCHIMP_API_KEY
        return v

    @field_validator("mailchimp_list_id")
    def check_mailchimp_list_id(cls, v) -> str:
        """Check mailchimp_list_id"""
        if v in [None, ""]:
            return SettingsDefaults.MAILCHIMP_LIST_ID
        return v

    @field_validator("openai_api_organization")
    def check_openai_api_organization(cls, v) -> str:
        """Check openai_api_organization"""
        if v in [None, ""]:
            return SettingsDefaults.OPENAI_API_ORGANIZATION
        return v

    @field_validator("openai_api_key")
    def check_openai_api_key(cls, v) -> SecretStr:
        """Check openai_api_key"""
        if v in [None, ""]:
            return SettingsDefaults.OPENAI_API_KEY
        return v

    @field_validator("openai_endpoint_image_n")
    def check_openai_endpoint_image_n(cls, v) -> int:
        """Check openai_endpoint_image_n"""
        if isinstance(v, int):
            return v
        if v in [None, ""]:
            return SettingsDefaults.OPENAI_ENDPOINT_IMAGE_N
        return int(v)

    @field_validator("openai_endpoint_image_size")
    def check_openai_endpoint_image_size(cls, v) -> str:
        """Check openai_endpoint_image_size"""
        if v in [None, ""]:
            return SettingsDefaults.OPENAI_ENDPOINT_IMAGE_SIZE
        return v

    @field_validator("pinecone_api_key")
    def check_pinecone_api_key(cls, v) -> SecretStr:
        """Check pinecone_api_key"""
        if v in [None, ""]:
            return SettingsDefaults.PINECONE_API_KEY
        return v

    @field_validator("stripe_live_secret_key")
    def check_stripe_live_secret_key(cls, v) -> str:
        """Check stripe_live_secret_key"""
        if v in [None, ""]:
            return SettingsDefaults.STRIPE_LIVE_SECRET_KEY
        return v

    @field_validator("stripe_test_secret_key")
    def check_stripe_test_secret_key(cls, v) -> str:
        """Check stripe_test_secret_key"""
        if v in [None, ""]:
            return SettingsDefaults.STRIPE_TEST_SECRET_KEY
        return v

<<<<<<< HEAD
    @field_validator("smtp_sender")
    def check_smtp_sender(cls, v) -> str:
        """Check smtp_sender"""
        if v in [None, ""]:
            v = SettingsDefaults.SMTP_SENDER
        pattern = VALID_DOMAIN_PATTERN
        if v not in [None, ""]:
            if not re.match(pattern, v):
                raise ValueError("Invalid domain name")
        return v

    @field_validator("smtp_from_email")
    def check_smtp_from_email(cls, v) -> str:
        """Check smtp_from_email"""
        if v in [None, ""]:
            v = SettingsDefaults.SMTP_FROM_EMAIL
        if v not in [None, ""]:
            pattern = VALID_EMAIL_PATTERN
            if not re.match(pattern, v):
                raise ValueError("Invalid email address")
        return v

    @field_validator("smtp_host")
    def check_smtp_host(cls, v) -> str:
        """Check smtp_host"""
        if v in [None, ""]:
            v = SettingsDefaults.SMTP_HOST
        pattern = VALID_DOMAIN_PATTERN
        if v not in [None, ""]:
            if not re.match(pattern, v):
                raise ValueError("Invalid domain name")
        return v

    @field_validator("smtp_password")
    def check_smtp_password(cls, v) -> str:
        """Check smtp_password"""
        if v in [None, ""]:
            return SettingsDefaults.SMTP_PASSWORD
        return v

    @field_validator("smtp_port")
    def check_smtp_port(cls, v) -> int:
        """Check smtp_port"""
        if v in [None, ""]:
            v = SettingsDefaults.SMTP_PORT
        if not str(v).isdigit() or not 1 <= int(v) <= 65535:
            raise ValueError("Invalid port number")
        return int(v)

    @field_validator("smtp_use_ssl")
    def check_smtp_use_ssl(cls, v) -> bool:
        """Check smtp_use_ssl"""
        if v in [None, ""]:
            return SettingsDefaults.SMTP_USE_SSL
        return v

    @field_validator("smtp_use_tls")
    def check_smtp_use_tls(cls, v) -> bool:
        """Check smtp_use_tls"""
        if v in [None, ""]:
            return SettingsDefaults.SMTP_USE_TLS
        return v

    @field_validator("smtp_username")
    def check_smtp_username(cls, v) -> str:
        """Check smtp_username"""
        if v in [None, ""]:
            return SettingsDefaults.SMTP_USERNAME
        return v

=======
>>>>>>> d23ebf0f

class SingletonSettings:
    """Singleton for Settings"""

    _instance = None

    def __new__(cls):
        """Create a new instance of Settings"""
        if cls._instance is None:
            cls._instance = super(SingletonSettings, cls).__new__(cls)
            try:
                cls._instance._settings = Settings()
            except ValidationError as e:
                raise OpenAIAPIConfigurationError("Invalid configuration: " + str(e)) from e
        return cls._instance

    @property
    def settings(self) -> Settings:
        """Return the settings"""
        return self._settings


settings = SingletonSettings().settings<|MERGE_RESOLUTION|>--- conflicted
+++ resolved
@@ -196,7 +196,6 @@
     OPENAI_ENDPOINT_IMAGE_SIZE = "1024x768"
     PINECONE_API_KEY = SecretStr(None)
 
-<<<<<<< HEAD
     SMTP_SENDER = os.environ.get("SMTP_SENDER", None)
     SMTP_FROM_EMAIL = os.environ.get("SMTP_FROM_EMAIL", None)
     SMTP_HOST = os.environ.get("SMTP_HOST", "email-smtp.us-east-2.amazonaws.com")
@@ -206,8 +205,6 @@
     SMTP_PASSWORD = os.environ.get("SMTP_PASSWORD", "SET-ME-PLEASE")
     SMTP_USERNAME = os.environ.get("SMTP_USERNAME", "SET-ME-PLEASE")
 
-=======
->>>>>>> d23ebf0f
     STRIPE_LIVE_SECRET_KEY = os.environ.get("STRIPE_LIVE_SECRET_KEY", "SET-ME-PLEASE")
     STRIPE_TEST_SECRET_KEY = os.environ.get("STRIPE_TEST_SECRET_KEY", "SET-ME-PLEASE")
 
@@ -829,7 +826,6 @@
             return SettingsDefaults.STRIPE_TEST_SECRET_KEY
         return v
 
-<<<<<<< HEAD
     @field_validator("smtp_sender")
     def check_smtp_sender(cls, v) -> str:
         """Check smtp_sender"""
@@ -900,8 +896,6 @@
             return SettingsDefaults.SMTP_USERNAME
         return v
 
-=======
->>>>>>> d23ebf0f
 
 class SingletonSettings:
     """Singleton for Settings"""
