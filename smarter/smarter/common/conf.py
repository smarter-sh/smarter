# pylint: disable=no-member,no-self-argument,unused-argument,R0801,too-many-lines
"""
Smarter platform configuration settings.

This module is used to generate strongly typed and validated settings values
from environment variables, `.env` file, and default values. for all
Pydantic settings fields, custom field validations are performed prior
to Pydantic's built-in validation.

It uses the pydantic_settings v2 library to strongly type, and to validate
the configuration values. The configuration values are initialized according to the following
prioritization sequence:

    1. Settings constructor
    2. `.env` file. Loads any variable with ``SMARTER_`` prefix.
    3. environment variables. Loads any variable with ``SMARTER_`` prefix.
    4. default values defined in SettingsDefaults.

.. note::

    You can also set any Django settings value from environment variables
    and/or `.env` file variables. For example, to set the Django
    ``SECRET_KEY`` setting, you can set the environment variable ``SECRET_KEY=MYSECRET``.

.. warning::

    DO NOT import Django or any Django modules in this module. This module
    sits upstream of Django and is intended to be used independently of Django.

"""

# -------------------- WARNING --------------------
# DO NOT IMPORT DJANGO OR ANY DJANGO MODULES. THIS
# ENTIRE MODULE SITS UPSTREAM OF DJANGO AND IS
# INTENDED TO BE USED INDEPENDENTLY OF DJANGO.
# ------------------------------------------------

# python stuff
import base64  # library for base64 encoding and decoding
import logging  # library for logging messages
import os  # library for interacting with the operating system
import platform  # library to view information about the server host this module runs on
import re  # library for regular expressions
import warnings  # library for issuing warning messages
from functools import (  # utilities for caching function/method results
    cache,
    cached_property,
    lru_cache,
)
from importlib.metadata import distributions  # library for accessing package metadata
from typing import Any, List, Optional, Pattern, Tuple, Union  # type hint utilities
from urllib.parse import urljoin, urlparse  # library for URL manipulation

# 3rd party stuff
import boto3  # AWS SDK for Python https://boto3.amazonaws.com/v1/documentation/api/latest/index.html
from botocore.exceptions import NoCredentialsError, ProfileNotFound
from dotenv import load_dotenv
from pydantic import (
    EmailStr,
    Field,
    HttpUrl,
    SecretStr,
    ValidationError,
    ValidationInfo,
    field_validator,
)
from pydantic_settings import BaseSettings, SettingsConfigDict

from smarter.common.api import SmarterApiVersions
from smarter.common.helpers.console_helpers import formatted_text_green
from smarter.lib import json

from ..lib.django.validators import SmarterValidator

# our stuff
from .const import (
    SMARTER_API_KEY_MAX_LIFETIME_DAYS,
    SMARTER_API_SUBDOMAIN,
    SMARTER_DEFAULT_APP_LOADER_PATH,
    SMARTER_PLATFORM_SUBDOMAIN,
    VERSION,
    SmarterEnvironments,
)
from .exceptions import SmarterConfigurationError, SmarterValueError
from .utils import bool_environment_variable


logger = logging.getLogger(__name__)
DEFAULT_MISSING_VALUE = "SET-ME-PLEASE"
DOT_ENV_LOADED = load_dotenv()
VERBOSE_CONSOLE_OUTPUT = bool_environment_variable("SMARTER_SETTINGS_OUTPUT", False)


def before_field_validator(*args, **kwargs):
    """
    Wrapper for pydantic field_validator with mode='before'.
    """
    kwargs["mode"] = "before"
    return field_validator(*args, **kwargs)


def get_env(var_name, default: Any = DEFAULT_MISSING_VALUE, is_secret: bool = False) -> Any:
    """
    Retrieve a configuration value from the environment, with  prefix fallback and type conversion.

    This function attempts to obtain a configuration value from the environment using the key ``<var_name>``.
    If the environment variable is not set, it returns the provided ``default`` value. The function also performs
    type conversion and validation based on the type of the default value, supporting strings,
    booleans, integers, floats, lists (comma-separated), and dictionaries (JSON-encoded).

    **Behavior:**

    - Checks for the presence of the environment variable ``<var_name>``.
    - If found, attempts to convert the value to the type of ``default``.
    - If not found, returns the ``default`` value.
    - Logs a message if the environment variable is missing or if type conversion fails.

    This utility is used throughout the Smarter platform to provide a consistent and robust
    mechanism for loading configuration values from the environment, with sensible type handling and error reporting.

    :param var_name: The base name of the environment variable (without the  prefix).
    :type var_name: str
    :param default: The default value to return if the environment variable is not set. The type of this value determines the expected type and conversion logic.
    :type default: Any
    :return: The value from the environment (converted to the appropriate type), or the default if not set or conversion fails.
    :rtype: Any
    """

    def cast_value(val: str, default: Any) -> Any:
        """
        Cast the environment variable value to the type of the default value.

        :param val: The environment variable value as a string.
        :param default: The default value to determine the target type.
        :return: The casted value.
        """
        if isinstance(default, str):
            return val.strip()
        if isinstance(default, bool):
            return str(val).lower() in ["true", "1", "t", "y", "yes"]
        if isinstance(default, int):
            try:
                return int(val)
            except (ValueError, TypeError):
                logger.error(
                    "Environment variable %s value '%s' cannot be converted to int. Using default %s.",
                    var_name,
                    val,
                    default,
                )
                return default
        if isinstance(default, float):
            try:
                return float(val)
            except (ValueError, TypeError):
                logger.error(
                    "Environment variable %s value '%s' cannot be converted to float. Using default %s.",
                    var_name,
                    val,
                    default,
                )
                return default
        if isinstance(default, list):
            if isinstance(val, str):
                return [item.strip() for item in val.split(",") if item.strip()]
            elif isinstance(val, list):
                return val
            else:
                logger.error(
                    "Environment variable %s value '%s' cannot be converted to list. Using default %s.",
                    var_name,
                    val,
                    default,
                )
                return default
        if isinstance(default, dict):
            try:
                if isinstance(val, str):
                    return json.loads(val)
                elif isinstance(val, dict):
                    return val
                else:
                    logger.error(
                        "Environment variable %s value '%s' cannot be converted to dict. Using default %s.",
                        var_name,
                        val,
                        default,
                    )
                    return default
            except json.JSONDecodeError:
                logger.error(
                    "Environment variable %s value '%s' is not valid JSON. Using default %s.", var_name, val, default
                )
                return default
        return val

    key = var_name
    retval = os.environ.get(key)
    if retval is None:
        key = f"SMARTER_{var_name}"
        retval = os.environ.get(key)
    if retval is None:
        return default

    cast_val = cast_value(retval, default)
    log_value = cast_val if not is_secret else "****"
    if VERBOSE_CONSOLE_OUTPUT:
        logger.info(
            formatted_text_green("Overriding Smarter setting from environment variable: %s=%s"), key, repr(log_value)
        )
        print(formatted_text_green(f"Overriding Smarter setting from environment variable: {key}={repr(log_value)}"))
    return cast_val


def recursive_sort_dict(d):
    """Recursively sort a dictionary by key."""
    return {k: recursive_sort_dict(v) if isinstance(v, dict) else v for k, v in sorted(d.items())}


@cache
def get_semantic_version() -> str:
    """
    Return the semantic version number.

    Example valid values of __version__.py are:
    0.1.17
    0.1.17-alpha.1
    0.1.17-beta.1
    0.1.17-next.1
    0.1.17-next.2
    0.1.17-next.123456
    0.1.17-next-major.1
    0.1.17-next-major.2
    0.1.17-next-major.123456

    Note:
    - pypi does not allow semantic version numbers to contain a dash.
    - pypi does not allow semantic version numbers to contain a 'v' prefix.
    - pypi does not allow semantic version numbers to contain a 'next' suffix.
    """
    if not isinstance(VERSION, dict):
        return "unknown"

    version = VERSION.get("__version__")
    if not version:
        return "unknown"
    version = re.sub(r"-next\.\d+", "", version)
    return re.sub(r"-next-major\.\d+", "", version)


class DjangoPermittedStorages:
    """Django permitted storage backends"""

    AWS_S3 = "storages.backends.s3boto3.S3Boto3Storage"
    FILE_SYSTEM = "django.core.files.storage.FileSystemStorage"


class Services:
    """Services enabled for this solution. This is intended to be permanently read-only"""

    # enabled
    AWS_CLI = ("aws-cli", True)
    AWS_ROUTE53 = ("route53", True)
    AWS_S3 = ("s3", True)
    AWS_EC2 = ("ec2", True)
    AWS_IAM = ("iam", True)
    AWS_CLOUDWATCH = ("cloudwatch", True)
    AWS_SES = ("ses", True)
    AWS_RDS = ("rds", True)
    AWS_EKS = ("eks", True)

    # disabled
    AWS_LAMBDA = ("lambda", False)
    AWS_APIGATEWAY = ("apigateway", False)
    AWS_SNS = ("sns", False)
    AWS_SQS = ("sqs", False)
    AWS_REKOGNITION = ("rekognition", False)
    AWS_DYNAMODB = ("dynamodb", False)

    @classmethod
    def is_connected_to_aws(cls):
        retval = bool(boto3.Session().get_credentials())
        if not retval:
            logger.warning("AWS is not configured properly. Credentials are invalid, or no credentials were found.")
        return retval

    @classmethod
    def enabled(cls, service: Union[str, Tuple[str, bool]]) -> bool:
        """Is the service enabled?"""
        if not cls.is_connected_to_aws():
            return False
        if isinstance(service, tuple):
            service = service[0]
        return service in cls.enabled_services()

    @classmethod
    def raise_error_on_disabled(cls, service: Union[str, Tuple[str, bool]]) -> None:
        """Raise an error if the service is disabled"""
        if not cls.enabled(service):
            if Services.is_connected_to_aws():
                raise SmarterConfigurationError(f"{service} is not enabled. See conf.Services")
            else:
                logger.warning("AWS is not configured. %s is not enabled.", service)

    @classmethod
    def to_dict(cls):
        """Convert Services to dict"""
        return {
            key: value
            for key, value in Services.__dict__.items()
            if not key.startswith("__")
            and not callable(key)
            and key not in ["enabled", "raise_error_on_disabled", "to_dict", "enabled_services"]
        }

    @classmethod
    def enabled_services(cls) -> List[str]:
        """Return a list of enabled services"""
        return [
            getattr(cls, key)[0]
            for key in dir(cls)
            if not key.startswith("__")
            and not callable(getattr(cls, key))
            and key not in ["enabled", "raise_error_on_disabled", "to_dict", "enabled_services"]
            and getattr(cls, key)[1] is True
        ]


# pylint: disable=too-few-public-methods
class SettingsDefaults:
    """
    .. deprecated:: 2025.12

        This class is deprecated and will be removed in a future release. Use the Settings class
        built-in default value handling instead.

    Default values for Smarter platform settings.

    This class provides the baseline configuration for all Smarter platform settings, supplying sensible defaults for every supported option. These defaults are used unless overridden by environment variables prefixed with ````. The class is designed to ensure that all configuration values are available and type-consistent, supporting robust initialization and validation of platform settings.

    **How defaults are determined:**

    - If a corresponding environment variable with the ```` prefix exists, its value is used (with type conversion and validation as appropriate).
    - If no such environment variable is set, the value defined in this class is used as the default.

    This approach allows for flexible configuration via environment variables, while maintaining a clear and centralized set of fallback values for all settings. The defaults defined here are intended to be safe and reasonable for most development and production scenarios, but can be customized as needed for specific deployments.

    .. note::
        This class is not intended to be instantiated directly. Instead, it serves as a source of default values for the main ``Settings`` class, which handles validation, environment variable loading, and integration with the rest of the platform.

    .. warning::
        Do not add application logic or side effects to this class. It should only define static default values and simple logic for fallback selection.
    """

    ROOT_DOMAIN: str = get_env("ROOT_DOMAIN", "example.com")
    ALLOWED_HOSTS: List[str] = get_env("ALLOWED_HOSTS", [])
    ANTHROPIC_API_KEY: SecretStr = SecretStr(get_env("ANTHROPIC_API_KEY", is_secret=True))

    API_DESCRIPTION: str = get_env(
        "API_DESCRIPTION", "A declarative AI resource management platform and developer framework"
    )
    API_NAME: str = get_env("API_NAME", "Smarter API")
    API_SCHEMA: str = get_env("API_SCHEMA", "http")

    # aws auth
    AWS_PROFILE = get_env("AWS_PROFILE", default=None)
    AWS_ACCESS_KEY_ID: SecretStr = SecretStr(get_env("AWS_ACCESS_KEY_ID", default=None, is_secret=True))
    AWS_SECRET_ACCESS_KEY: SecretStr = SecretStr(get_env("AWS_SECRET_ACCESS_KEY", default=None, is_secret=True))
    AWS_REGION = get_env("AWS_REGION", default=None)

    AWS_EKS_CLUSTER_NAME = get_env("AWS_EKS_CLUSTER_NAME")
    AWS_RDS_DB_INSTANCE_IDENTIFIER = get_env("AWS_RDS_DB_INSTANCE_IDENTIFIER")

    BRANDING_CORPORATE_NAME: str = get_env("BRANDING_CORPORATE_NAME", "The Smarter Project")
    BRANDING_SUPPORT_PHONE_NUMBER: str = get_env("BRANDING_SUPPORT_PHONE_NUMBER", "(###) 555-1212")
    BRANDING_SUPPORT_EMAIL: EmailStr = get_env("BRANDING_SUPPORT_EMAIL", "support@example.com")
    BRANDING_ADDRESS: str = get_env("BRANDING_ADDRESS", "123 Main St, Anytown, USA")
    BRANDING_CONTACT_URL: Optional[HttpUrl] = get_env("BRANDING_CONTACT_URL", "https://example.com/contact/")
    BRANDING_SUPPORT_HOURS: str = get_env("BRANDING_SUPPORT_HOURS", "MON-FRI 9:00 AM - 5:00 PM GMT-6 (CST)")
    BRANDING_URL_FACEBOOK: Optional[HttpUrl] = get_env("BRANDING_URL_FACEBOOK", "https://facebook.com/example")
    BRANDING_URL_TWITTER: Optional[HttpUrl] = get_env("BRANDING_URL_TWITTER", "https://twitter.com/example")
    BRANDING_URL_LINKEDIN: Optional[HttpUrl] = get_env("BRANDING_URL_LINKEDIN", "https://linkedin.com/company/example")

    CACHE_EXPIRATION: int = int(get_env("CACHE_EXPIRATION", 60 * 1))  # 1 minute
    CHAT_CACHE_EXPIRATION: int = int(get_env("CHAT_CACHE_EXPIRATION", 60 * 5))  # 5 minutes
    CHATBOT_CACHE_EXPIRATION: int = int(get_env("CHATBOT_CACHE_EXPIRATION", 60 * 5))  # 5 minutes
    CHATBOT_MAX_RETURNED_HISTORY: int = int(get_env("CHATBOT_MAX_RETURNED_HISTORY", 25))
    CHATBOT_TASKS_CREATE_DNS_RECORD: bool = bool_environment_variable("CHATBOT_TASKS_CREATE_DNS_RECORD", True)
    CHATBOT_TASKS_CREATE_INGRESS_MANIFEST: bool = bool_environment_variable(
        "CHATBOT_TASKS_CREATE_INGRESS_MANIFEST", True
    )
    CHATBOT_TASKS_DEFAULT_TTL: int = get_env("CHATBOT_TASKS_DEFAULT_TTL", 600)

    CHATBOT_TASKS_CELERY_MAX_RETRIES: int = int(get_env("CHATBOT_TASKS_CELERY_MAX_RETRIES", 3))
    CHATBOT_TASKS_CELERY_RETRY_BACKOFF: bool = bool_environment_variable("CHATBOT_TASKS_CELERY_RETRY_BACKOFF", True)
    CHATBOT_TASKS_CELERY_TASK_QUEUE: str = get_env("CHATBOT_TASKS_CELERY_TASK_QUEUE", "default_celery_task_queue")
    PLUGIN_MAX_DATA_RESULTS: int = int(get_env("PLUGIN_MAX_DATA_RESULTS", 50))

    SENSITIVE_FILES_AMNESTY_PATTERNS: List[Pattern] = get_env(
        "SENSITIVE_FILES_AMNESTY_PATTERNS",
        [
            re.compile(r"^/dashboard/account/password-reset-link/[^/]+/[^/]+/$"),
            re.compile(r"^/api(/.*)?$"),
            re.compile(r"^/admin(/.*)?$"),
            re.compile(r"^/plugin(/.*)?$"),
            re.compile(r"^/docs/manifest(/.*)?$"),
            re.compile(r"^/docs/json-schema(/.*)?$"),
            re.compile(r".*stackademy.*"),
            re.compile(r"^/\.well-known/acme-challenge(/.*)?$"),
        ],
    )

    DEBUG_MODE: bool = bool_environment_variable("DEBUG_MODE", False)
    DEVELOPER_MODE: bool = bool_environment_variable("DEVELOPER_MODE", False)

    DJANGO_DEFAULT_FILE_STORAGE = get_env("DJANGO_DEFAULT_FILE_STORAGE", DjangoPermittedStorages.AWS_S3)
    if DJANGO_DEFAULT_FILE_STORAGE == DjangoPermittedStorages.AWS_S3 and not Services.is_connected_to_aws():
        DJANGO_DEFAULT_FILE_STORAGE = DjangoPermittedStorages.FILE_SYSTEM
        logger.warning(
            "AWS is not configured properly. Falling back to FileSystemStorage for Django default file storage."
        )

    DUMP_DEFAULTS: bool = bool(get_env("DUMP_DEFAULTS", False))
    EMAIL_ADMIN: EmailStr = get_env("EMAIL_ADMIN", "admin@example.com")
    ENVIRONMENT = get_env("ENVIRONMENT", SmarterEnvironments.LOCAL)

    FERNET_ENCRYPTION_KEY: SecretStr = SecretStr(get_env("FERNET_ENCRYPTION_KEY", is_secret=True))
    if FERNET_ENCRYPTION_KEY.get_secret_value() == DEFAULT_MISSING_VALUE:
        # pylint: disable=C0415
        from smarter.common.utils import generate_fernet_encryption_key

        FERNET_ENCRYPTION_KEY = SecretStr(generate_fernet_encryption_key())

    GOOGLE_MAPS_API_KEY: SecretStr = SecretStr(get_env("GOOGLE_MAPS_API_KEY", is_secret=True))

    try:
        GOOGLE_SERVICE_ACCOUNT_B64 = get_env("GOOGLE_SERVICE_ACCOUNT_B64", "", is_secret=True)
        GOOGLE_SERVICE_ACCOUNT: SecretStr = SecretStr(
            json.loads(base64.b64decode(GOOGLE_SERVICE_ACCOUNT_B64).decode("utf-8"))
        )
    except (json.JSONDecodeError, UnicodeDecodeError) as e:
        logger.error("Failed to load Google service account: %s", e)
        logger.error(
            "See https://console.cloud.google.com/projectselector2/iam-admin/serviceaccounts?supportedpurview=project"
        )
        GOOGLE_SERVICE_ACCOUNT = SecretStr(json.dumps({}))

    GEMINI_API_KEY: SecretStr = SecretStr(get_env("GEMINI_API_KEY", is_secret=True))
    INTERNAL_IP_PREFIXES: List[str] = get_env("INTERNAL_IP_PREFIXES", ["192.168."])
    LANGCHAIN_MEMORY_KEY = get_env("LANGCHAIN_MEMORY_KEY", "chat_history")

    LLAMA_API_KEY: SecretStr = SecretStr(get_env("LLAMA_API_KEY", is_secret=True))
    LLM_DEFAULT_PROVIDER = "openai"
    LLM_DEFAULT_MODEL = "gpt-4o-mini"
    LLM_DEFAULT_SYSTEM_ROLE = (
        "You are a helpful chatbot. When given the opportunity to utilize "
        "function calling, you should always do so. This will allow you to "
        "provide the best possible responses to the user. If you are unable to "
        "provide a response, you should prompt the user for more information. If "
        "you are still unable to provide a response, you should inform the user "
        "that you are unable to help them at this time."
    )
    LLM_DEFAULT_TEMPERATURE = 0.5
    LLM_DEFAULT_MAX_TOKENS = 2048

    LOCAL_HOSTS = ["localhost", "127.0.0.1"]
    LOCAL_HOSTS += [host + ":8000" for host in LOCAL_HOSTS]
    LOCAL_HOSTS.append("testserver")

    LOG_LEVEL: int = logging.DEBUG if DEBUG_MODE else logging.INFO

<<<<<<< HEAD
    LOGO: str = os.environ.get(
        "OPENAI_API_ORGANIZATION", "https://cdn.platform.smarter.sh/images/logo/smarter-crop.png"
=======
    LOGO: HttpUrl = get_env("LOGO", "https://cdn.example.com/images/logo/logo.png")
    MAILCHIMP_API_KEY: SecretStr = SecretStr(get_env("MAILCHIMP_API_KEY", is_secret=True))
    MAILCHIMP_LIST_ID = get_env("MAILCHIMP_LIST_ID")

    MARKETING_SITE_URL: HttpUrl = get_env("MARKETING_SITE_URL", f"https://{ROOT_DOMAIN}")

    MYSQL_TEST_DATABASE_SECRET_NAME = get_env(
        "MYSQL_TEST_DATABASE_SECRET_NAME",
        "smarter_test_db",
>>>>>>> 3633c72d
    )
    MYSQL_TEST_DATABASE_PASSWORD: SecretStr = SecretStr(get_env("MYSQL_TEST_DATABASE_PASSWORD", is_secret=True))

    OPENAI_API_ORGANIZATION = get_env("OPENAI_API_ORGANIZATION")
    OPENAI_API_KEY: SecretStr = SecretStr(get_env("OPENAI_API_KEY", is_secret=True))
    OPENAI_ENDPOINT_IMAGE_N = get_env("OPENAI_ENDPOINT_IMAGE_N", 4)
    OPENAI_ENDPOINT_IMAGE_SIZE = get_env("OPENAI_ENDPOINT_IMAGE_SIZE", "1024x768")
    PINECONE_API_KEY: SecretStr = SecretStr(get_env("PINECONE_API_KEY", is_secret=True))

    REACTJS_APP_LOADER_PATH = get_env("REACTJS_APP_LOADER_PATH", SMARTER_DEFAULT_APP_LOADER_PATH)

    SECRET_KEY: SecretStr = SecretStr(get_env("SECRET_KEY", is_secret=True))
    SETTINGS_OUTPUT: bool = bool_environment_variable("SETTINGS_OUTPUT", False)

    SHARED_RESOURCE_IDENTIFIER = get_env("SHARED_RESOURCE_IDENTIFIER", "smarter")

    SMTP_SENDER = get_env("SMTP_SENDER", f"admin@{ROOT_DOMAIN}")
    SMTP_FROM_EMAIL = get_env("SMTP_FROM_EMAIL", f"no-reply@{ROOT_DOMAIN}")
    SMTP_HOST = get_env("SMTP_HOST", "email-smtp.us-east-2.amazonaws.com")
    SMTP_PORT = int(get_env("SMTP_PORT", "587"))
    SMTP_USE_SSL = bool(get_env("SMTP_USE_SSL", False))
    SMTP_USE_TLS = bool(get_env("SMTP_USE_TLS", True))
    SMTP_PASSWORD: SecretStr = SecretStr(get_env("SMTP_PASSWORD", is_secret=True))
    SMTP_USERNAME: SecretStr = SecretStr(get_env("SMTP_USERNAME", is_secret=True))

    # -------------------------------------------------------------------------
    # see: https://console.cloud.google.com/apis/credentials/oauthclient/231536848926-egabg8jas321iga0nmleac21ccgbg6tq.apps.googleusercontent.com?project=smarter-sh
    # -------------------------------------------------------------------------
    SOCIAL_AUTH_GOOGLE_OAUTH2_KEY: SecretStr = SecretStr(get_env("SOCIAL_AUTH_GOOGLE_OAUTH2_KEY", is_secret=True))
    SOCIAL_AUTH_GOOGLE_OAUTH2_SECRET: SecretStr = SecretStr(get_env("SOCIAL_AUTH_GOOGLE_OAUTH2_SECRET", is_secret=True))
    # -------------------------------------------------------------------------
    # see: https://github.com/settings/applications/2620957
    # -------------------------------------------------------------------------
    SOCIAL_AUTH_GITHUB_KEY: SecretStr = SecretStr(get_env("SOCIAL_AUTH_GITHUB_KEY", is_secret=True))
    SOCIAL_AUTH_GITHUB_SECRET: SecretStr = SecretStr(get_env("SOCIAL_AUTH_GITHUB_SECRET", is_secret=True))
    # -------------------------------------------------------------------------
    # see:  https://www.linkedin.com/developers/apps/221422881/settings
    #       https://www.linkedin.com/developers/apps/221422881/products?refreshKey=1734980684455
    # verification url: https://www.linkedin.com/developers/apps/verification/3ac34414-09a4-433b-983a-0d529fa486f1
    # -------------------------------------------------------------------------
    SOCIAL_AUTH_LINKEDIN_OAUTH2_KEY: SecretStr = SecretStr(get_env("SOCIAL_AUTH_LINKEDIN_OAUTH2_KEY", is_secret=True))
    SOCIAL_AUTH_LINKEDIN_OAUTH2_SECRET: SecretStr = SecretStr(
        get_env("SOCIAL_AUTH_LINKEDIN_OAUTH2_SECRET", is_secret=True)
    )

    STRIPE_LIVE_SECRET_KEY: SecretStr = SecretStr(get_env("STRIPE_LIVE_SECRET_KEY", is_secret=True))
    STRIPE_TEST_SECRET_KEY: SecretStr = SecretStr(get_env("STRIPE_TEST_SECRET_KEY", is_secret=True))

    @classmethod
    def to_dict(cls):
        """Convert SettingsDefaults to dict"""
        return {
            key: value
            for key, value in SettingsDefaults.__dict__.items()
            if not key.startswith("__") and not callable(key) and key != "to_dict"
        }


AWS_REGIONS = ["us-east-1"]
if Services.enabled(Services.AWS_EC2):
    try:
        ec2 = boto3.Session(region_name=SettingsDefaults.AWS_REGION).client("ec2")
        regions = ec2.describe_regions()
        AWS_REGIONS = [region["RegionName"] for region in regions["Regions"]]
    except (ProfileNotFound, NoCredentialsError):
        logger.warning("could not initialize ec2 client")


def empty_str_to_bool_default(v: str, default: bool) -> bool:
    """Convert empty string to default boolean value"""
    if v in [None, ""]:
        return default
    return v.lower() in ["true", "1", "t", "y", "yes"]


def empty_str_to_int_default(v: str, default: int) -> int:
    """Convert empty string to default integer value"""
    if v in [None, ""]:
        return default
    try:
        return int(v)
    except ValueError:
        return default


# pylint: disable=too-many-instance-attributes,too-many-public-methods
class Settings(BaseSettings):
    """
    see: https://docs.pydantic.dev/latest/concepts/pydantic_settings/.

    Smarter derived settings. This is intended to be instantiated as
    an immutable singleton object called `smarter_settings`. smarter_settings
    contains superseding, validated, and derived settings values for the platform.

    This class implements a consistent set of rules for initializing configuration
    values from multiple sources, including environment variables, `.env` file,
    and default values defined in this class. It additionally ensures that all
    configuration values are strongly typed and validated.

    Where applicable, smarter_settings supersede Django settings values. That is,
    smarter_settings should be used in preference to Django settings wherever
    possible. Django settings are initialized from smarter_settings values where
    applicable.

    Notes:
    -----------------
    - smarter_settings values are immutable after instantiation.
    - Every property/attribute in smarter_settings has a value.
    - Sensitive values are stored as pydantic SecretStr types.
    - smarter_settings values are initialized according to the following prioritization sequence:
        1. constructor. This is discouraged. prefer to use .env file or environment variables.
        2. SettingsDefaults
        3. `.env` file
        4. environment variables. If present and not already consumed by SettingsDefaults, these are overridden by .env file values.
        5. default values defined in this class.
    - The dump property returns a dictionary of all configuration values.
    - smarter_settings values should be accessed via the smarter_settings singleton instance when possible.
    """

    model_config = SettingsConfigDict(
        strict=True,
        frozen=True,
        # env_file=".env",
        # env_prefix="SMARTER_",
        extra="forbid",
        validate_default=True,
    )
    """
    Pydantic v2 Configuration class for the Settings model. This configuration enforces strict type checking,
    immutability, and environment variable loading behavior for the Settings class.
    see https://docs.pydantic.dev/latest/concepts/pydantic_settings/

    .. note::

        We're not currently using env_file and env_prefix here because we're
        handling that in SettingsDefaults for backward compatibility. There
        are type conversions and defaulting behavior in the legacy code
        that is slightly more robust than in Pydantic v2.

    :param strict: Enforce strict type checking for all fields.
    :param frozen: Make the settings instance immutable after instantiation.
    :param env_file: Load environment variables from the specified .env file.
    :param env_prefix: Prefix to use for environment variables.
    :param extra: Forbid extra fields not defined in the model.
    :param validate_default: Validate default values defined in the model.

    :type: SettingsConfigDict
    """

    _dump: dict

    def __init__(self, **data: Any):
        super().__init__(**data)

        logger.setLevel(SettingsDefaults.LOG_LEVEL)
        logger.debug("Pydantic v2 Settings initialized")

    init_info: Optional[str] = Field(
        None,
    )

    @cached_property
    def allowed_hosts(self) -> List[str]:
        """
        A list of strings representing the host/domain names that this Django site can serve.
        Smarter implements its own middleware to validate host names.
        See smarter.apps.chatbot.middleware.security.SmarterSecurityMiddleware.

        See: https://docs.djangoproject.com/en/stable/ref/settings/#allowed-hosts

        Supplemental list of allowed host/domain names for Smarter ChatBots/Agents.
        This is specicific to Smarter and not officially part of Django settings.

        List of allowed host/domain names for this Django site.
        This setting specifies which hostnames the Django application is allowed to serve.
        It is a security measure to prevent HTTP Host header attacks.

        :type: List[str]
        :default: Value from ``SettingsDefaults.ALLOWED_HOSTS``
        :raises SmarterConfigurationError: If the value is not a list of strings.
        :examples: ["example.com", "www.example.com"]
        """
        default_allowed_hosts = SettingsDefaults.ALLOWED_HOSTS.copy() or []
        if not isinstance(default_allowed_hosts, list):
            raise SmarterConfigurationError(f"allowed_hosts of type {type(default_allowed_hosts)} is not a list.")
        if not all(isinstance(host, str) for host in default_allowed_hosts):
            raise SmarterConfigurationError("allowed_hosts must be a list of strings.")
        if not isinstance(self.environment_platform_domain, str):
            raise SmarterConfigurationError(
                f"environment_platform_domain of type {type(self.environment_platform_domain)} is not a string."
            )
        if not isinstance(self.environment_api_domain, str):
            raise SmarterConfigurationError(
                f"environment_api_domain of type {type(self.environment_api_domain)} is not a string."
            )
        if self.environment_platform_domain is None:
            raise SmarterConfigurationError("environment_platform_domain is None.")
        if self.environment_api_domain is None:
            raise SmarterConfigurationError("environment_api_domain is None.")

        retval = [
            self.environment_platform_domain,
            self.environment_api_domain,
            f".{self.environment_api_domain}",
        ] + default_allowed_hosts
        # For each host, append the hostname (without port) if not already present
        for host in retval:
            parsed = urlparse(f"//{host}")
            if parsed.hostname and parsed.hostname not in retval:
                retval.append(parsed.hostname)
        for host in retval:
            SmarterValidator.validate_hostname(host)
        return list(set(retval))

    anthropic_api_key: SecretStr = Field(
        SettingsDefaults.ANTHROPIC_API_KEY,
        description="The API key for Anthropic services. Masked by pydantic SecretStr.",
        examples=["sk-xxxxxxxxxxxxxxxxxxxxxxxxxxxxxxxx"],
        title="Anthropic API Key",
    )
    """
    The API key for Anthropic services. Masked by pydantic SecretStr.
    This setting provides the API key used to authenticate with Anthropic services.
    It is required for accessing Anthropic's APIs and services.

    :type: SecretStr
    :default: Value from ``SettingsDefaults.ANTHROPIC_API_KEY``
    :raises SmarterConfigurationError: If the value is not a valid API key.
    """

    @before_field_validator("anthropic_api_key")
    def validate_anthropic_api_key(cls, v: Optional[SecretStr]) -> SecretStr:
        """Validates the `anthropic_api_key` field.

        Args:
            v (Optional[SecretStr]): The Anthropic API key value to validate.

        Returns:
            SecretStr: The validated Anthropic API key.
        """
        if v is None:
            return SettingsDefaults.ANTHROPIC_API_KEY

        if not isinstance(v, SecretStr):
            raise SmarterConfigurationError(f"anthropic_api_key of type {type(v)} is not a SecretStr.")

        return v

    api_description: str = Field(
        SettingsDefaults.API_DESCRIPTION,
        description="The description of the API.",
        examples=["A declarative AI resource management platform and developer framework"],
        title="API Description",
    )
    """
    The description of the API.
    This setting provides a brief description of the API's purpose and functionality.
    It is used in various contexts, such as Swagger Api documentation site, logging, and user interfaces.
    :type: str
    :default: Value from ``SettingsDefaults.API_DESCRIPTION``
    :raises SmarterConfigurationError: If the value is not a string.
    """

    @before_field_validator("api_description")
    def validate_api_description(cls, v: str) -> str:
        """Validates the `api_description` field.

        Args:
            v (str): The API description value to validate.

        Returns:
            str: The validated API description.
        """
        if not isinstance(v, str):
            raise SmarterConfigurationError(f"api_description of type {type(v)} is not a string.")
        return v

    api_name: str = Field(
        SettingsDefaults.API_NAME,
        description="The name of the API.",
        examples=["Smarter API", "My Custom API"],
        title="API Name",
    )
    """
    The name of the API.
    This setting specifies the name of the API used in various contexts,
    such as Swagger Api documentation site, logging, and user interfaces.

    :type: str
    :default: Value from ``SettingsDefaults.API_NAME``
    :raises SmarterConfigurationError: If the value is not a string.
    """

    @before_field_validator("api_name")
    def validate_api_name(cls, v: str) -> str:
        """Validates the `api_name` field.

        Args:
            v (str): The API name value to validate.

        Returns:
            str: The validated API name.
        """
        if not isinstance(v, str):
            raise SmarterConfigurationError(f"api_name of type {type(v)} is not a string.")
        return v

    @cached_property
    def api_schema(self) -> str:
        """
        The schema to use for API URLs (http or https).
        This setting specifies the URL schema to be used when constructing API endpoints.
        It determines whether the API URLs will use HTTP or HTTPS.
        :type: str
        :default: Value from ``SettingsDefaults.API_SCHEMA``
        :raises SmarterConfigurationError: If the value is not 'http' or 'https'.
        :examples: ["http", "https"],
        """
        if self.environment == SmarterEnvironments.LOCAL:
            return "http"
        else:
            return SettingsDefaults.API_SCHEMA

    aws_profile: Optional[str] = Field(
        SettingsDefaults.AWS_PROFILE,
        description="The AWS profile to use for authentication. If present, this will take precedence over AWS_ACCESS_KEY_ID and AWS_SECRET_ACCESS_KEY.",
        examples=["default", "smarter-profile"],
        title="AWS Profile",
    )
    """
    The AWS profile to use for authentication. If present, this will take precedence over AWS_ACCESS_KEY_ID and AWS_SECRET_ACCESS_KEY.
    This setting specifies which AWS credentials profile to use when connecting to AWS services.
    Profiles are defined in the AWS credentials file (typically located at ~/.aws/credentials)
    and allow for managing multiple sets of credentials for different environments or accounts.

    :type: Optional[str]
    :default: Value from ``SettingsDefaults.AWS_PROFILE``
    :raises SmarterConfigurationError: If the value is not a string.
    """

    @before_field_validator("aws_profile")
    def validate_aws_profile(cls, v: Optional[str]) -> Optional[str]:
        """Validates the `aws_profile` field.
        Uses SettingsDefaults if no value is received.

        Args:
            v (Optional[str]): The AWS profile value to validate.

        Returns:
            Optional[str]: The validated AWS profile.
        """
        if v in [None, ""]:
            if SettingsDefaults.AWS_PROFILE == DEFAULT_MISSING_VALUE:
                return None
            return SettingsDefaults.AWS_PROFILE
        return v

    aws_access_key_id: Optional[SecretStr] = Field(
        SettingsDefaults.AWS_ACCESS_KEY_ID,
        description="The AWS access key ID for authentication. Used if AWS_PROFILE is not set. Masked by pydantic SecretStr.",
        examples=["^AKIA[0-9A-Z]{16}$"],
        title="AWS Access Key ID",
    )
    """
    The AWS access key ID for authentication. Used if AWS_PROFILE is not set. Masked by pydantic SecretStr.
    This setting provides the access key ID used to authenticate with AWS services.
    It is used in conjunction with the AWS secret access key to sign requests to AWS APIs.

    :type: SecretStr
    :default: Value from ``SettingsDefaults.AWS_ACCESS_KEY_ID``
    :raises SmarterConfigurationError: If the value is not a valid AWS access key ID
    """

    @before_field_validator("aws_access_key_id")
    def validate_aws_access_key_id(cls, v: Optional[SecretStr], values: ValidationInfo) -> Optional[SecretStr]:
        """Validates the `aws_access_key_id` field.
        Uses SettingsDefaults if no value is received.


        Args:
            v (Optional[SecretStr]): The AWS access key ID value to validate.
            values (ValidationInfo): The validation info containing other field values.

        Returns:
            SecretStr: The validated AWS access key ID.
        """
        if v is None:
            return None
        if isinstance(v, str):
            v = SecretStr(v)
        if not isinstance(v, SecretStr):
            raise SmarterConfigurationError("could not convert aws_access_key_id value to SecretStr")

        if v.get_secret_value() in [None, "", DEFAULT_MISSING_VALUE]:
            return None
        aws_profile = values.data.get("aws_profile", None)
        if aws_profile and len(aws_profile) > 0 and aws_profile != DEFAULT_MISSING_VALUE:
            logger.warning("aws_access_key_id is being ignored. using aws_profile %s.", aws_profile)
            return None

        # validate the pattern of the access key id
        pattern = r"^AKIA[0-9A-Z]{16}$"
        if not re.match(pattern, v.get_secret_value()):
            raise SmarterConfigurationError("aws_access_key_id is not a valid AWS access key ID format.")

        return v

    aws_secret_access_key: Optional[SecretStr] = Field(
        SettingsDefaults.AWS_SECRET_ACCESS_KEY,
        description="The AWS secret access key for authentication. Used if AWS_PROFILE is not set. Masked by pydantic SecretStr.",
        examples=["^[0-9a-zA-Z/+]{40}$"],
        title="AWS Secret Access Key",
    )
    """
    The AWS secret access key for authentication. Used if AWS_PROFILE is not set. Masked by pydantic SecretStr.
    This setting provides the secret access key used to authenticate with AWS services.
    It is used in conjunction with the AWS access key ID to sign requests to AWS APIs.

    :type: SecretStr
    :default: Value from ``SettingsDefaults.AWS_SECRET_ACCESS_KEY``
    :raises SmarterConfigurationError: If the value is not a valid AWS secret access key
    """

    @before_field_validator("aws_secret_access_key")
    def validate_aws_secret_access_key(cls, v: Optional[SecretStr], values: ValidationInfo) -> Optional[SecretStr]:
        """Validates the `aws_secret_access_key` field.
        Uses SettingsDefaults if no value is received.

        Args:
            v (Optional[SecretStr]): The AWS secret access key value to validate.
            values (ValidationInfo): The validation info containing other field values.

        Returns:
            SecretStr: The validated AWS secret access key.
        """
        if v is None:
            return None
        if isinstance(v, str):
            v = SecretStr(v)
        if not isinstance(v, SecretStr):
            raise SmarterConfigurationError("could not convert aws_secret_access_key value to SecretStr")

        if v.get_secret_value() in [None, "", DEFAULT_MISSING_VALUE]:
            return None
        aws_profile = values.data.get("aws_profile", None)
        if aws_profile and len(aws_profile) > 0 and aws_profile != DEFAULT_MISSING_VALUE:
            logger.warning("aws_secret_access_key is being ignored. using aws_profile %s.", aws_profile)
            return None

        # validate the pattern of the secret access key
        pattern = r"^[0-9a-zA-Z/+]{40}$"
        if not re.match(pattern, v.get_secret_value()):
            raise SmarterConfigurationError("aws_secret_access_key is not a valid AWS secret access key format.")

        return v

    aws_regions: List[str] = Field(
        AWS_REGIONS,
        description="A list of AWS regions considered valid for this platform.",
        examples=["us-east-1", "us-west-2", "eu-west-1"],
        title="AWS Regions",
    )
    """
    A list of AWS regions considered valid for this platform.
    This setting defines the AWS regions that the platform is configured to operate in.
    It can be used to restrict operations to specific regions, ensuring that resources
    are created and managed only in approved locations.

    :type: List[str]
    :default: Value from ``AWS_REGIONS``
    :raises SmarterConfigurationError: If the value is not a list of valid AWS region names.
    """
    aws_region: Optional[str] = Field(
        SettingsDefaults.AWS_REGION,
        description="The single AWS region in which all AWS service clients will operate.",
        examples=["us-east-1", "us-west-2", "eu-west-1"],
        title="AWS Region",
    )
    """
    The single AWS region in which all AWS service clients will operate.
    This setting specifies the default AWS region for the platform.
    All AWS service clients will be configured to use this region unless
    overridden on a per-client basis.

    :type: str
    :default: Value from ``SettingsDefaults.AWS_REGION``
    :raises SmarterConfigurationError: If the value is not a valid AWS region name.
    """

    @before_field_validator("aws_region")
    def validate_aws_region(cls, v: Optional[str], values: ValidationInfo, **kwargs) -> Optional[str]:
        """Validates the `aws_region` field.
        Uses SettingsDefaults if no value is received.

        Args:
            v (Optional[str]): The AWS region value to validate.
            values (ValidationInfo): The validation info containing other field values.

        Returns:
            Optional[str]: The validated AWS region.
        """

        valid_regions = values.data.get("aws_regions", ["us-east-1"])
        if v in [None, ""]:
            if SettingsDefaults.AWS_REGION == DEFAULT_MISSING_VALUE:
                return None
            return SettingsDefaults.AWS_REGION
        if v not in valid_regions:
            raise SmarterValueError(f"aws_region {v} not in aws_regions: {valid_regions}")
        return v

    @property
    def aws_is_configured(self) -> bool:
        """
        True if AWS is configured. This is determined by the presence of either AWS_PROFILE or both AWS_ACCESS_KEY_ID and AWS_SECRET_ACCESS_KEY.
        This setting indicates whether the platform has sufficient AWS credentials
        configured to connect to AWS services. If AWS is not configured, attempts
        to use AWS services will fail.

        :type: bool
        """
        return Services.is_connected_to_aws()

    aws_eks_cluster_name: str = Field(
        SettingsDefaults.AWS_EKS_CLUSTER_NAME,
        description="The name of the AWS EKS cluster used for hosting applications.",
        examples=["apps-hosting-service"],
        title="AWS EKS Cluster Name",
    )
    """
    The name of the AWS EKS cluster used for hosting applications.
    This setting specifies the Amazon EKS cluster that the platform will use
    for deploying and managing containerized applications. The cluster name
    should correspond to an existing EKS cluster in the configured AWS account.

    :type: str
    :default: Value from ``SettingsDefaults.AWS_EKS_CLUSTER_NAME``
    :raises SmarterConfigurationError: If the value is not a string.
    """

    @before_field_validator("aws_eks_cluster_name")
    def validate_aws_eks_cluster_name(cls, v: Optional[str]) -> str:
        """Validates the `aws_eks_cluster_name` field.

        Args:
            v (Optional[str]): The AWS EKS cluster name value to validate.

        Returns:
            str: The validated AWS EKS cluster name.
        """
        if v in [None, ""]:
            return SettingsDefaults.AWS_EKS_CLUSTER_NAME

        if not isinstance(v, str):
            raise SmarterConfigurationError(f"aws_eks_cluster_name of type {type(v)} is not a str.")

        return v

    aws_db_instance_identifier: str = Field(
        SettingsDefaults.AWS_RDS_DB_INSTANCE_IDENTIFIER,
        description="The RDS database instance identifier used for the platform's primary database.",
        examples=["apps-hosting-service"],
        title="AWS RDS DB Instance Identifier",
    )
    """
    The RDS database instance identifier used for the platform's primary database.
    This setting specifies the Amazon RDS database instance that the platform
    will connect to for data storage and retrieval. The instance identifier should
    correspond to an existing RDS instance in the configured AWS account.

    :type: str
    :default: Value from ``SettingsDefaults.AWS_RDS_DB_INSTANCE_IDENTIFIER``
    :raises SmarterConfigurationError: If the value is not a string.
    """

    @before_field_validator("aws_db_instance_identifier")
    def validate_aws_db_instance_identifier(cls, v: Optional[str]) -> str:
        """Validates the `aws_db_instance_identifier` field.

        Args:
            v (Optional[str]): The AWS RDS DB instance identifier value to validate.

        Returns:
            str: The validated AWS RDS DB instance identifier.
        """
        if v in [None, ""]:
            return SettingsDefaults.AWS_RDS_DB_INSTANCE_IDENTIFIER

        if not isinstance(v, str):
            raise SmarterConfigurationError(f"aws_db_instance_identifier of type {type(v)} is not a str.")

        return v

    branding_corporate_name: str = Field(
        SettingsDefaults.BRANDING_CORPORATE_NAME,
        description="The corporate name used for branding purposes throughout the platform.",
        examples=["Acme Corporation"],
        title="Branding Corporate Name",
    )
    """
    The corporate name used for branding purposes throughout the platform.
    This setting specifies the name of the organization or company that owns
    or operates the platform. It is used in various branding contexts,
    such as email templates, user interfaces, and documentation.
    :type: str
    :default: Value from ``SettingsDefaults.BRANDING_CORPORATE_NAME``
    :raises SmarterConfigurationError: If the value is not a string.
    """

    @before_field_validator("branding_corporate_name")
    def validate_branding_corporate_name(cls, v: Optional[str]) -> str:
        """Validates the `branding_corporate_name` field.

        Args:
            v (Optional[str]): The branding corporate name value to validate.

        Returns:
            str: The validated branding corporate name.
        """
        if v in [None, ""]:
            return SettingsDefaults.BRANDING_CORPORATE_NAME

        if not isinstance(v, str):
            raise SmarterConfigurationError(f"branding_corporate_name of type {type(v)} is not a str.")

        return v

    branding_support_phone_number: str = Field(
        SettingsDefaults.BRANDING_SUPPORT_PHONE_NUMBER,
        description="The support phone number used for branding purposes throughout the platform.",
        examples=["+1-800-555-1234"],
        title="Branding Support Phone Number",
    )
    """
    The support phone number used for branding purposes throughout the platform.
    This setting specifies the phone number that users can call for support
    or assistance related to the platform. It is used in various branding contexts,
    such as email templates, user interfaces, and documentation.
    :type: str
    :default: Value from ``SettingsDefaults.BRANDING_SUPPORT_PHONE_NUMBER``
    :raises SmarterConfigurationError: If the value is not a string.
    """

    @before_field_validator("branding_support_phone_number")
    def validate_branding_support_phone_number(cls, v: Optional[str]) -> str:
        """Validates the `branding_support_phone_number` field.

        Args:
            v (Optional[str]): The branding support phone number value to validate.

        Returns:
            str: The validated branding support phone number.
        """
        if v in [None, ""]:
            return SettingsDefaults.BRANDING_SUPPORT_PHONE_NUMBER

        if not isinstance(v, str):
            raise SmarterConfigurationError(f"branding_support_phone_number of type {type(v)} is not a str.")

        return v

    branding_support_email: EmailStr = Field(
        SettingsDefaults.BRANDING_SUPPORT_EMAIL,
        description="The support email address used for branding purposes throughout the platform.",
        title="Branding Support Email",
    )
    """
    The support email address used for branding purposes throughout the platform.
    This setting specifies the email address that users can contact for support
    or assistance related to the platform. It is used in various branding contexts,
    such as email templates, user interfaces, and documentation.
    :type: EmailStr
    :default: Value from ``SettingsDefaults.BRANDING_SUPPORT_EMAIL``
    :raises SmarterConfigurationError: If the value is not a EmailStr.
    """

    @before_field_validator("branding_support_email")
    def validate_branding_support_email(cls, v: Optional[EmailStr]) -> EmailStr:
        """Validates the `branding_support_email` field.

        Args:
            v (Optional[EmailStr]): The branding support email value to validate.
        Returns:
            EmailStr: The validated branding support email.
        """
        if v in [None, ""]:
            return SettingsDefaults.BRANDING_SUPPORT_EMAIL

        if not isinstance(v, str):
            raise SmarterConfigurationError(f"branding_support_email of type {type(v)} is not a EmailStr.")
        SmarterValidator.validate_email(v)

        return v

    branding_address: str = Field(
        SettingsDefaults.BRANDING_ADDRESS,
        description="The corporate address used for branding purposes throughout the platform.",
        examples=["123 Main St, Anytown, USA"],
        title="Branding Address",
    )
    """
    The corporate address used for branding purposes throughout the platform.
    This setting specifies the physical address of the organization or company that owns
    or operates the platform. It is used in various branding contexts,
    such as email templates, user interfaces, and documentation.
    :type: str
    :default: Value from ``SettingsDefaults.BRANDING_ADDRESS``
    :raises SmarterConfigurationError: If the value is not a string.
    """

    @before_field_validator("branding_address")
    def validate_branding_address(cls, v: Optional[str]) -> str:
        """Validates the `branding_address` field.

        Args:
            v (Optional[str]): The branding address value to validate.

        Returns:
            str: The validated branding address.
        """
        if v in [None, ""]:
            return SettingsDefaults.BRANDING_ADDRESS

        if not isinstance(v, str):
            raise SmarterConfigurationError(f"branding_address of type {type(v)} is not a str.")

        return v

    branding_contact_url: Optional[HttpUrl] = Field(
        SettingsDefaults.BRANDING_CONTACT_URL,
        description="The contact URL used for branding purposes throughout the platform.",
        examples=["https://www.example.com/contact"],
        title="Branding Contact URL",
    )
    """
    The contact URL used for branding purposes throughout the platform.
    This setting specifies the URL that users can visit to contact
    the organization or company that owns or operates the platform.
    It is used in various branding contexts, such as email templates,
    user interfaces, and documentation.
    :type: str
    :default: Value from ``SettingsDefaults.BRANDING_CONTACT_URL``
    :raises SmarterConfigurationError: If the value is not a string.
    """

    @before_field_validator("branding_contact_url")
    def validate_branding_contact_url(cls, v: Optional[HttpUrl]) -> Optional[HttpUrl]:
        """Validates the `branding_contact_url` field.

        Args:
            v (Optional[HttpUrl]): The branding contact URL value to validate.

        Returns:
            Optional[HttpUrl]: The validated branding contact URL.
        """
        if v is None or v == "":
            return SettingsDefaults.BRANDING_CONTACT_URL

        if isinstance(v, str):
            try:
                v = HttpUrl(v)
            except Exception as e:
                raise SmarterConfigurationError(f"branding_contact_url {v} is not a valid HttpUrl.") from e

        if not isinstance(v, HttpUrl):
            raise SmarterConfigurationError(f"branding_contact_url {v} is not a HttpUrl.")

        return v

    branding_support_hours: str = Field(
        SettingsDefaults.BRANDING_SUPPORT_HOURS,
        description="The support hours used for branding purposes throughout the platform.",
        examples=["Mon-Fri 9am-5pm EST"],
        title="Branding Support Hours",
    )
    """
    The support hours used for branding purposes throughout the platform.
    This setting specifies the hours during which support is available
    for users of the platform. It is used in various branding contexts,
    such as email templates, user interfaces, and documentation.
    :type: str
    :default: Value from ``SettingsDefaults.BRANDING_SUPPORT_HOURS``
    :raises SmarterConfigurationError: If the value is not a string.
    """

    @before_field_validator("branding_support_hours")
    def validate_branding_support_hours(cls, v: Optional[str]) -> str:
        """Validates the `branding_support_hours` field.

        Args:
            v (Optional[str]): The branding support hours value to validate.

        Returns:
            str: The validated branding support hours.
        """
        if v in [None, ""]:
            return SettingsDefaults.BRANDING_SUPPORT_HOURS

        if not isinstance(v, str):
            raise SmarterConfigurationError(f"branding_support_hours of type {type(v)} is not a str.")

        return v

    branding_url_facebook: Optional[HttpUrl] = Field(
        SettingsDefaults.BRANDING_URL_FACEBOOK,
        description="The Facebook URL used for branding purposes throughout the platform.",
        examples=["https://www.facebook.com/example"],
        title="Branding URL Facebook",
    )
    """
    The Facebook URL used for branding purposes throughout the platform.
    This setting specifies the Facebook page URL of the organization or company that owns
    or operates the platform. It is used in various branding contexts,
    such as email templates, user interfaces, and documentation.
    :type: Optional[HttpUrl]
    :default: Value from ``SettingsDefaults.BRANDING_URL_FACEBOOK``
    :raises SmarterConfigurationError: If the value is not a valid HttpUrl.
    """

    @before_field_validator("branding_url_facebook")
    def validate_branding_url_facebook(cls, v: Optional[HttpUrl]) -> Optional[HttpUrl]:
        """Validates the `branding_url_facebook` field.
        Args:
            v (Optional[HttpUrl]): The branding URL Facebook value to validate.
        Returns:
            Optional[HttpUrl]: The validated branding URL Facebook.
        """
        if v is None or v == "":
            return SettingsDefaults.BRANDING_URL_FACEBOOK

        if isinstance(v, str):
            try:
                v = HttpUrl(v)
            except Exception as e:
                raise SmarterConfigurationError(f"branding_url_facebook {v} is not a valid HttpUrl.") from e

        if not isinstance(v, HttpUrl):
            raise SmarterConfigurationError(f"branding_url_facebook {v} is not a HttpUrl.")

        return v

    branding_url_twitter: Optional[HttpUrl] = Field(
        SettingsDefaults.BRANDING_URL_TWITTER,
        description="The Twitter URL used for branding purposes throughout the platform.",
        examples=["https://www.twitter.com/example"],
        title="Branding URL Twitter",
    )
    """
    The Twitter URL used for branding purposes throughout the platform.
    This setting specifies the Twitter profile URL of the organization or company that owns
    or operates the platform. It is used in various branding contexts,
    such as email templates, user interfaces, and documentation.
    :type: Optional[HttpUrl]
    :default: Value from ``SettingsDefaults.BRANDING_URL_TWITTER``
    :raises SmarterConfigurationError: If the value is not a valid HttpUrl.
    """

    @before_field_validator("branding_url_twitter")
    def validate_branding_url_twitter(cls, v: Optional[HttpUrl]) -> Optional[HttpUrl]:
        """Validates the `branding_url_twitter` field.
        Args:
            v (Optional[HttpUrl]): The branding URL Twitter value to validate.
        Returns:
            Optional[HttpUrl]: The validated branding URL Twitter.
        """
        if v is None or v == "":
            return SettingsDefaults.BRANDING_URL_TWITTER

        if isinstance(v, str):
            try:
                v = HttpUrl(v)
            except Exception as e:
                raise SmarterConfigurationError(f"branding_url_twitter {v} is not a valid HttpUrl.") from e

        if not isinstance(v, HttpUrl):
            raise SmarterConfigurationError(f"branding_url_twitter {v} is not a HttpUrl.")

        return v

    branding_url_linkedin: Optional[HttpUrl] = Field(
        SettingsDefaults.BRANDING_URL_LINKEDIN,
        description="The LinkedIn URL used for branding purposes throughout the platform.",
        examples=["https://www.linkedin.com/company/example"],
        title="Branding URL LinkedIn",
    )
    """
    The LinkedIn URL used for branding purposes throughout the platform.
    This setting specifies the LinkedIn profile URL of the organization or company that owns
    or operates the platform. It is used in various branding contexts,
    such as email templates, user interfaces, and documentation.
    :type: Optional[HttpUrl]
    :default: Value from ``SettingsDefaults.BRANDING_URL_LINKEDIN``
    :raises SmarterConfigurationError: If the value is not a valid HttpUrl.
    """

    @before_field_validator("branding_url_linkedin")
    def validate_branding_url_linkedin(cls, v: Optional[HttpUrl]) -> Optional[HttpUrl]:
        """Validates the `branding_url_linkedin` field.
        Args:
            v (Optional[HttpUrl]): The branding URL LinkedIn value to validate.
        Returns:
            Optional[HttpUrl]: The validated branding URL LinkedIn.
        """
        if v is None or v == "":
            return SettingsDefaults.BRANDING_URL_LINKEDIN

        if isinstance(v, str):
            try:
                v = HttpUrl(v)
            except Exception as e:
                raise SmarterConfigurationError(f"branding_url_linkedin {v} is not a valid HttpUrl.") from e

        if not isinstance(v, HttpUrl):
            raise SmarterConfigurationError(f"branding_url_linkedin {v} is not a HttpUrl.")

        return v

    cache_expiration: int = Field(
        SettingsDefaults.CACHE_EXPIRATION,
        gt=0,
        description="The cache expiration time in seconds for cached data.",
        title="Cache Expiration",
    )
    """
    Default cache expiration time for Django views that use page caching.

    See: django.views.decorators.cache.cache_control and django.views.decorators.cache.cache_page

    The cache expiration time in seconds for cached data.
    This setting defines how long cached data should be considered valid before it is
    refreshed or invalidated. A shorter expiration time may lead to more frequent
    cache refreshes, while a longer expiration time can improve performance by reducing
    the number of cache lookups.
    :type: int
    :default: Value from ``SettingsDefaults.CACHE_EXPIRATION``
    :raises SmarterConfigurationError: If the value is not a positive integer.
    """

    @before_field_validator("cache_expiration")
    def parse_cache_expiration(cls, v: Optional[Union[int, str]]) -> int:
        """Validates the 'cache_expiration' field.
        Args:
            v (Optional[Union[int, str]]): the cache_expiration value to validate
        Returns:
            int: The validated cache_expiration.
        """
        if isinstance(v, int):
            return v
        if v in [None, ""]:
            return SettingsDefaults.CACHE_EXPIRATION
        try:
            int_value = int(v)  # type: ignore[reportArgumentType]
            if int_value < 0:
                raise SmarterConfigurationError(f"cache_expiration {int_value} must be a positive integer.")
            return int_value
        except ValueError as e:
            raise SmarterConfigurationError("could not validate cache_expiration") from e

    chat_cache_expiration: int = Field(
        SettingsDefaults.CHAT_CACHE_EXPIRATION,
        gt=0,
        description="The chat cache expiration time in seconds for cached chat data.",
        title="Chat Cache Expiration",
    )
    """
    The chat cache expiration time in seconds for cached chat data.
    This setting defines how long cached chat data should be considered valid before it is
    refreshed or invalidated. A shorter expiration time may lead to more frequent
    cache refreshes, while a longer expiration time can improve performance by reducing
    the number of cache lookups.

    :type: int
    :default: Value from ``SettingsDefaults.CHAT_CACHE_EXPIRATION``
    :raises SmarterConfigurationError: If the value is not a positive integer.
    see: :class:`smarter.apps.prompt.models.ChatHelper`
    """

    @before_field_validator("chat_cache_expiration")
    def parse_chat_cache_expiration(cls, v: Optional[Union[int, str]]) -> int:
        """Validates the 'chat_cache_expiration' field.
        Args:
            v (Optional[Union[int, str]]): the chat_cache_expiration value to validate
        Returns:
            int: The validated chat_cache_expiration.
        """
        if isinstance(v, int):
            return v
        if v in [None, ""]:
            return SettingsDefaults.CHAT_CACHE_EXPIRATION
        try:
            int_value = int(v)  # type: ignore[reportArgumentType]
            if int_value < 0:
                raise SmarterConfigurationError(f"chat_cache_expiration {int_value} must be a positive integer.")
            return int_value
        except ValueError as e:
            raise SmarterConfigurationError("could not validate chat_cache_expiration") from e

    chatbot_cache_expiration: int = Field(
        SettingsDefaults.CHATBOT_CACHE_EXPIRATION,
        gt=0,
        description="The chatbot cache expiration time in seconds for cached chatbot data.",
        title="Chatbot Cache Expiration",
    )
    """
    The chatbot cache expiration time in seconds for cached chatbot data.
    This setting defines how long cached chatbot data should be considered valid before it is
    refreshed or invalidated. A shorter expiration time may lead to more frequent
    cache refreshes, while a longer expiration time can improve performance by reducing
    the number of cache lookups.

    :type: int
    :default: Value from ``SettingsDefaults.CHATBOT_CACHE_EXPIRATION``
    :raises SmarterConfigurationError: If the value is not a positive integer.
    """

    @before_field_validator("chatbot_cache_expiration")
    def parse_chatbot_cache_expiration(cls, v: Optional[Union[int, str]]) -> int:
        """Validates the 'chatbot_cache_expiration' field.
        Args:
            v (Optional[Union[int, str]]): the chatbot_cache_expiration value to validate
        Returns:
            int: The validated chatbot_cache_expiration.
        """
        if isinstance(v, int):
            return v
        if v in [None, ""]:
            return SettingsDefaults.CHATBOT_CACHE_EXPIRATION
        try:
            int_value = int(v)  # type: ignore[reportArgumentType]
            if int_value < 0:
                raise SmarterConfigurationError(f"chatbot_cache_expiration {int_value} must be a positive integer.")
            return int_value
        except ValueError as e:
            raise SmarterConfigurationError("could not validate chatbot_cache_expiration") from e

    chatbot_max_returned_history: int = Field(
        SettingsDefaults.CHATBOT_MAX_RETURNED_HISTORY,
        gt=0,
        description="The maximum number of chat history messages to return from the chatbot.",
        title="Chatbot Max Returned History",
    )
    """
    The maximum number of chat history messages to return from the chatbot.
    This setting defines the maximum number of previous chat messages that the chatbot
    will include in its responses. Limiting the number of returned messages can help
    improve performance and reduce response times.
    :type: int
    :default: Value from ``SettingsDefaults.CHATBOT_MAX_RETURNED_HISTORY``
    :raises SmarterConfigurationError: If the value is not a positive integer.
    """

    @before_field_validator("chatbot_max_returned_history")
    def parse_chatbot_max_returned_history(cls, v: Optional[Union[int, str]]) -> int:
        """Validates the 'chatbot_max_returned_history' field.
        Args:
            v (Optional[Union[int, str]]): the chatbot_max_returned_history value to validate
        Returns:
            int: The validated chatbot_max_returned_history.
        """
        if isinstance(v, int):
            return v
        if v in [None, ""]:
            return SettingsDefaults.CHATBOT_MAX_RETURNED_HISTORY
        try:
            int_value = int(v)  # type: ignore[reportArgumentType]
            if int_value < 0:
                raise SmarterConfigurationError(f"chatbot_max_returned_history {int_value} must be a positive integer.")
            return int_value
        except ValueError as e:
            raise SmarterConfigurationError("could not validate chatbot_max_returned_history") from e

    chatbot_tasks_create_dns_record: bool = Field(
        SettingsDefaults.CHATBOT_TASKS_CREATE_DNS_RECORD,
        description="True if DNS records should be created for chatbot tasks.",
        title="Chatbot Tasks Create DNS Record",
    )
    """
    Set these to true if we *DO NOT* place a wildcard A record in the customer API domain
    requiring that every chatbot have its own A record. This is the default behavior.
    For programmatically creating DNS records in AWS Route53 during ChatBot deployment.

    :type: bool
    :default: Value from ``SettingsDefaults.CHATBOT_TASKS_CREATE_DNS_RECORD``
    :raises SmarterConfigurationError: If the value is not a boolean.
    """

    @before_field_validator("chatbot_tasks_create_dns_record")
    def parse_chatbot_tasks_create_dns_record(cls, v: Optional[Union[bool, str]]) -> bool:
        """Validates the 'chatbot_tasks_create_dns_record' field.

        Args:
            v (Optional[Union[bool, str]]): the chatbot_tasks_create_dns_record value to validate

        Returns:
            bool: The validated chatbot_tasks_create_dns_record.
        """
        if isinstance(v, bool):
            return v
        if v in [None, ""]:
            return SettingsDefaults.CHATBOT_TASKS_CREATE_DNS_RECORD
        if isinstance(v, str):
            return v.lower() in ["true", "1", "t", "y", "yes"]

        raise SmarterConfigurationError(f"could not validate chatbot_tasks_create_dns_record: {v}")

    chatbot_tasks_create_ingress_manifest: bool = Field(
        SettingsDefaults.CHATBOT_TASKS_CREATE_INGRESS_MANIFEST,
        description="True if ingress manifests should be created for chatbot tasks.",
        title="Chatbot Tasks Create Ingress Manifest",
    )
    """
    True if ingress manifests should be created for chatbot tasks.
    For programmatically creating ingress manifests during ChatBot deployment.
    :type: bool
    :default: Value from ``SettingsDefaults.CHATBOT_TASKS_CREATE_INGRESS_MANIFEST``
    :raises SmarterConfigurationError: If the value is not a boolean.
    """

    @before_field_validator("chatbot_tasks_create_ingress_manifest")
    def parse_chatbot_tasks_create_ingress_manifest(cls, v: Optional[Union[bool, str]]) -> bool:
        """Validates the 'chatbot_tasks_create_ingress_manifest' field.
        Args:
            v (Optional[Union[bool, str]]): the chatbot_tasks_create_ingress_manifest value to validate
        Returns:
            bool: The validated chatbot_tasks_create_ingress_manifest.
        """
        if isinstance(v, bool):
            return v
        if v in [None, ""]:
            return SettingsDefaults.CHATBOT_TASKS_CREATE_INGRESS_MANIFEST
        if isinstance(v, str):
            return v.lower() in ["true", "1", "t", "y", "yes"]

        raise SmarterConfigurationError(f"could not validate chatbot_tasks_create_ingress_manifest: {v}")

    chatbot_tasks_default_ttl: int = Field(
        SettingsDefaults.CHATBOT_TASKS_DEFAULT_TTL,
        description="Default TTL (time to live) for DNS records created in AWS Route53 during ChatBot deployment.",
        title="Chatbot Tasks Default TTL",
        ge=0,
    )
    """
    Default TTL (time to live) for DNS records created in AWS Route53 during ChatBot deployment.
    :type: int
    :default: Value from ``SettingsDefaults.CHATBOT_TASKS_DEFAULT_TTL``
    :raises SmarterConfigurationError: If the value is not a non-negative integer.
    """

    @before_field_validator("chatbot_tasks_default_ttl")
    def parse_chatbot_tasks_default_ttl(cls, v: Optional[Union[int, str]]) -> int:
        """Validates the 'chatbot_tasks_default_ttl' field.
        Args:
            v (Optional[Union[int, str]]): the chatbot_tasks_default_ttl value to validate
        Returns:
            int: The validated chatbot_tasks_default_ttl.
        """
        if isinstance(v, int):
            return v
        if v in [None, ""]:
            return SettingsDefaults.CHATBOT_TASKS_DEFAULT_TTL
        try:
            int_value = int(v)  # type: ignore[reportArgumentType]
            if int_value < 0:
                raise SmarterConfigurationError(
                    f"chatbot_tasks_default_ttl {int_value} must be a non-negative integer."
                )
            return int_value
        except ValueError as e:
            raise SmarterConfigurationError(f"could not validate chatbot_tasks_default_ttl: {v}") from e

    chatbot_tasks_celery_max_retries: int = Field(
        SettingsDefaults.CHATBOT_TASKS_CELERY_MAX_RETRIES,
        gt=0,
        description="Maximum number of retries for chatbot tasks in Celery.",
        title="Chatbot Tasks Celery Max Retries",
    )
    """
    Maximum number of retries for chatbot tasks in Celery.
    :type: int
    :default: Value from ``SettingsDefaults.CHATBOT_TASKS_CELERY_MAX_RETRIES``
    :raises SmarterConfigurationError: If the value is not a non-negative integer.
    """

    @before_field_validator("chatbot_tasks_celery_max_retries")
    def parse_chatbot_tasks_celery_max_retries(cls, v: Optional[Union[int, str]]) -> int:
        """Validates the 'chatbot_tasks_celery_max_retries' field.
        Args:
            v (Optional[Union[int, str]]): the chatbot_tasks_celery_max_retries value to validate
        Returns:
            int: The validated chatbot_tasks_celery_max_retries.
        """
        if isinstance(v, int):
            return v
        if v in [None, ""]:
            return SettingsDefaults.CHATBOT_TASKS_CELERY_MAX_RETRIES
        try:
            int_value = int(v)  # type: ignore[reportArgumentType]
            return int_value
        except ValueError as e:
            raise SmarterConfigurationError(f"could not validate chatbot_tasks_celery_max_retries: {v}") from e

    chatbot_tasks_celery_retry_backoff: bool = Field(
        SettingsDefaults.CHATBOT_TASKS_CELERY_RETRY_BACKOFF,
        description="If True, enables exponential backoff for Celery task retries related to ChatBot deployment and management",
        title="Chatbot Tasks Celery Retry Backoff",
    )
    """
    If True, enables exponential backoff for Celery task retries related to ChatBot deployment and management.
    :type: bool
    :default: Value from ``SettingsDefaults.CHATBOT_TASKS_CELERY_RETRY_BACKOFF``
    :raises SmarterConfigurationError: If the value is not a boolean.
    """

    @before_field_validator("chatbot_tasks_celery_retry_backoff")
    def parse_chatbot_tasks_celery_retry_backoff(cls, v: Optional[Union[bool, str]]) -> bool:
        """Validates the 'chatbot_tasks_celery_retry_backoff' field.
        Args:
            v (Optional[Union[bool, str]]): the chatbot_tasks_celery_retry_backoff value to validate
        Returns:
            bool: The validated chatbot_tasks_celery_retry_backoff.
        """
        if isinstance(v, bool):
            return v
        if v in [None, ""]:
            return SettingsDefaults.CHATBOT_TASKS_CELERY_RETRY_BACKOFF
        if isinstance(v, str):
            return v.lower() in ["true", "1", "t", "y", "yes"]

        raise SmarterConfigurationError(f"could not validate chatbot_tasks_celery_retry_backoff: {v}")

    chatbot_tasks_celery_task_queue: str = Field(
        SettingsDefaults.CHATBOT_TASKS_CELERY_TASK_QUEUE,
        description="The Celery task queue name for chatbot tasks.",
        title="Chatbot Tasks Celery Task Queue",
    )
    """
    The Celery task queue name for chatbot tasks.
    :type: str
    :default: Value from ``SettingsDefaults.CHATBOT_TASKS_CELERY_TASK_QUEUE``
    :raises SmarterConfigurationError: If the value is not a string.
    """

    @before_field_validator("chatbot_tasks_celery_task_queue")
    def validate_chatbot_tasks_celery_task_queue(cls, v: Optional[str]) -> str:
        """Validates the `chatbot_tasks_celery_task_queue` field.
        Args:
            v (Optional[str]): The chatbot tasks celery task queue value to validate.
        Returns:
            str: The validated chatbot tasks celery task queue.
        """
        if v in [None, ""]:
            return SettingsDefaults.CHATBOT_TASKS_CELERY_TASK_QUEUE

        if not isinstance(v, str):
            raise SmarterConfigurationError(f"chatbot_tasks_celery_task_queue of type {type(v)} is not a str: {v}")

        return v

    plugin_max_data_results: int = Field(
        SettingsDefaults.PLUGIN_MAX_DATA_RESULTS,
        gt=0,
        description="A global maximum number of data row results that can be returned by any Smarter plugin.",
        title="Plugin Max Data Results",
    )
    """
    A global maximum number of data row results that can be returned by any Smarter plugin.
    This setting helps to prevent excessive data retrieval that could impact performance
    or lead to resource exhaustion. Plugins should respect this limit when querying
    data sources and returning results to ensure efficient operation of the platform.
    :type: int
    :default: Value from ``SettingsDefaults.PLUGIN_MAX_DATA_RESULTS``
    :raises SmarterConfigurationError: If the value is not a positive integer.
    """

    @before_field_validator("plugin_max_data_results")
    def parse_plugin_max_data_results(cls, v: Optional[Union[int, str]]) -> int:
        """Validates the 'plugin_max_data_results' field.
        Args:
            v (Optional[Union[int, str]]): the plugin_max_data_results value to validate
        Returns:
            int: The validated plugin_max_data_results.
        """
        if isinstance(v, int):
            return v
        if v in [None, ""]:
            return SettingsDefaults.PLUGIN_MAX_DATA_RESULTS
        try:
            int_value = int(v)  # type: ignore[reportArgumentType]
            if int_value < 0:
                raise SmarterConfigurationError(f"plugin_max_data_results {int_value} must be a positive integer.")
            return int_value
        except ValueError as e:
            raise SmarterConfigurationError(f"could not validate plugin_max_data_results: {v}") from e

    sensitive_files_amnesty_patterns: List[Pattern] = Field(
        SettingsDefaults.SENSITIVE_FILES_AMNESTY_PATTERNS,
        description="List of regex patterns for sensitive file amnesty.",
        title="Sensitive Files Amnesty Patterns",
        examples=[
            re.compile(r"^/dashboard/account/password-reset-link/[^/]+/[^/]+/$"),
            re.compile(r"^/api(/.*)?$"),
            re.compile(r"^/admin(/.*)?$"),
        ],
    )
    """
    Sensitive file amnesty patterns used by smarter.lib.django.middleware.sensitive_files.SensitiveFileAccessMiddleware.
    Requests matching these patterns will be allowed even if they match sensitive file names.

    .. note::

        Do not modify this setting unless you fully understand the implications of doing so.

    List of regex patterns for sensitive file amnesty.
    This setting defines a list of regular expression patterns that identify files
    considered sensitive. Files matching these patterns may be subject to special handling,
    such as exclusion from certain operations or additional security measures.

    :type: List[Pattern]
    :default: Value from ``SettingsDefaults.SENSITIVE_FILES_AMNESTY_PATTERNS``
    :raises SmarterConfigurationError: If the value is not a list of valid regex patterns.
    """

    @before_field_validator("sensitive_files_amnesty_patterns")
    def parse_sensitive_files_amnesty_patterns(cls, v: Optional[Union[List[str], str]]) -> List[Pattern]:
        """Validates the 'sensitive_files_amnesty_patterns' field.
        Args:
            v (Optional[Union[List[str], str]]): the sensitive_files_amnesty_patterns value to validate
        Returns:
            List[Pattern]: The validated sensitive_files_amnesty_patterns.
        Examples:
            >>> parse_sensitive_files_amnesty_patterns([r"^/api(/.*)?$", r"^/admin(/.*)?$"])
            [re.compile('^/api(/.*)?$'), re.compile('^/admin(/.*)?$')]
        """
        if isinstance(v, list):
            patterns = []
            for item in v:
                if isinstance(item, str):
                    try:
                        patterns.append(re.compile(item))
                    except re.error as e:
                        raise SmarterConfigurationError(f"Invalid regex pattern: {item}") from e
                elif hasattr(item, "pattern") and hasattr(item, "match"):
                    patterns.append(item)
                else:
                    raise SmarterConfigurationError(
                        "sensitive_files_amnesty_patterns must be a list of strings or compiled regex patterns."
                    )
            return patterns
        if v in [None, ""]:
            return SettingsDefaults.SENSITIVE_FILES_AMNESTY_PATTERNS
        if isinstance(v, str):
            try:
                return [re.compile(v)]
            except re.error as e:
                raise SmarterConfigurationError(f"Invalid regex pattern: {v}") from e

        raise SmarterConfigurationError(f"could not validate sensitive_files_amnesty_patterns: {v}")

    debug_mode: bool = Field(
        SettingsDefaults.DEBUG_MODE,
        description="True if debug mode is enabled. This enables verbose logging and other debug features.",
        title="Debug Mode",
    )
    """
    True if debug mode is enabled. This enables verbose logging and other debug features.

    When debug mode is enabled, the platform will log additional information useful for
    troubleshooting and development. This may include detailed error messages, stack traces, and
    other diagnostic data that can help identify issues during development or testing.

    :type: bool
    :default: Value from ``SettingsDefaults.DEBUG_MODE``
    :raises SmarterConfigurationError: If the value is not a boolean.
    """

    @before_field_validator("debug_mode")
    def parse_debug_mode(cls, v: Optional[Union[bool, str]]) -> bool:
        """Validates the 'debug_mode' field.

        Args:
            v (Union[bool, str]): the debug_mode value to validate

        Returns:
            bool: The validated debug_mode.
        """
        if isinstance(v, bool):
            return v
        if v in [None, ""]:
            return SettingsDefaults.DEBUG_MODE
        if isinstance(v, str):
            return v.lower() in ["true", "1", "t", "y", "yes"]

        raise SmarterConfigurationError(f"could not validate debug_mode: {v}")

    dump_defaults: bool = Field(
        SettingsDefaults.DUMP_DEFAULTS,
        description="True if default values should be dumped for debugging purposes.",
        title="Dump Defaults",
    )
    """
    True if default values should be dumped for debugging purposes.
    When enabled, the platform will log or output the default configuration values
    used during initialization. This can help developers and administrators
    understand the effective configuration of the system, especially when
    troubleshooting issues related to settings.

    :type: bool
    :default: Value from ``SettingsDefaults.DUMP_DEFAULTS``
    :raises SmarterConfigurationError: If the value is not a boolean.
    """

    @before_field_validator("dump_defaults")
    def parse_dump_defaults(cls, v: Optional[Union[bool, str]]) -> bool:
        """Validates the 'dump_defaults' field.

        Args:
            v (Optional[Union[bool, str]]): the dump_defaults value to validate

        Returns:
            bool: The validated dump_defaults.
        """
        if isinstance(v, bool):
            return v
        if v in [None, ""]:
            return SettingsDefaults.DUMP_DEFAULTS
        if isinstance(v, str):
            return v.lower() in ["true", "1", "t", "y", "yes"]

        raise SmarterConfigurationError(f"could not validate dump_defaults: {v}")

    default_missing_value: str = Field(
        DEFAULT_MISSING_VALUE,
        description="Default missing value placeholder string. Used for consistency across settings.",
        examples=["SET-ME-PLEASE"],
        title="Default Missing Value",
    )
    """
    Default missing value placeholder string. Used for consistency across settings.
    This string is used as a placeholder for configuration values that have not been set.
    It indicates that the value is missing and should be provided by the user or administrator.
    Using a consistent placeholder helps identify unset values during debugging and configuration reviews.

    :type: str
    :default: Value from ``DEFAULT_MISSING_VALUE``
    :raises SmarterConfigurationError: If the value is not a string.
    """

    # new in 0.13.26
    # True if developer mode is enabled. Used as a means to configure a production
    # Docker container to run locally for student use.
    developer_mode: bool = Field(
        SettingsDefaults.DEVELOPER_MODE,
        description="True if developer mode is enabled. Used as a means to configure a production Docker container to run locally for student use.",
        title="Developer Mode",
    )
    """
    True if developer mode is enabled. Used as a means to configure a production Docker container to run locally for student use.
    When developer mode is enabled, certain restrictions or configurations that are typical
    of a production environment may be relaxed or altered to facilitate local development
    and testing. This allows developers to work with a production-like setup without the
    constraints that would normally apply in a live environment.

    :type: bool
    :default: Value from ``SettingsDefaults.DEVELOPER_MODE``
    :raises SmarterConfigurationError: If the value is not a boolean.
    """

    @before_field_validator("developer_mode")
    def parse_developer_mode(cls, v: Optional[Union[bool, str]]) -> bool:
        """Validates the 'developer_mode' field.
        Args:
            v (Optional[Union[bool, str]]): the developer_mode value to validate
        Returns:
            bool: The validated developer_mode.
        """
        if isinstance(v, bool):
            return v
        if v in [None, ""]:
            return SettingsDefaults.DEVELOPER_MODE
        if isinstance(v, str):
            return v.lower() in ["true", "1", "t", "y", "yes"]

        raise SmarterConfigurationError(f"could not validate developer_mode: {v}")

    django_default_file_storage: str = Field(
        SettingsDefaults.DJANGO_DEFAULT_FILE_STORAGE,
        description="The default Django file storage backend.",
        examples=["storages.backends.s3boto3.S3Boto3Storage", "django.core.files.storage.FileSystemStorage"],
        title="Django Default File Storage Backend",
    )
    """
    The default Django file storage backend.
    This setting determines where Django will store uploaded files by default.
    It can be configured to use different storage backends, such as Amazon S3 or the local file system,
    depending on the needs of the application and its deployment environment.

    :type: str
    :default: Value from ``SettingsDefaults.DJANGO_DEFAULT_FILE_STORAGE``
    :raises SmarterConfigurationError: If the value is not a string.
    """

    email_admin: EmailStr = Field(
        SettingsDefaults.EMAIL_ADMIN,
        description="The administrator email address used for system notifications and alerts.",
        examples=["admin@example.com"],
        title="Administrator Email Address",
    )
    """
    The administrator email address used for system notifications and alerts.
    This email address is used as the primary contact for system notifications,
    alerts, and other administrative communications related to the platform.

    :type: str
    :default: Value from ``SettingsDefaults.EMAIL_ADMIN``
    :raises SmarterConfigurationError: If the value is not a valid email address.
    """

    @before_field_validator("email_admin")
    def validate_email_admin(cls, v: Optional[EmailStr]) -> EmailStr:
        """Validates the `email_admin` field.

        Args:
            v (Optional[EmailStr]): The administrator email address value to validate.

        Returns:
            EmailStr: The validated administrator email address.
        """
        if v in [None, ""]:
            return SettingsDefaults.EMAIL_ADMIN
        if not isinstance(v, str):
            raise SmarterConfigurationError(f"email_admin is not a valid EmailStr: {v}")
        return v

    environment: str = Field(
        SettingsDefaults.ENVIRONMENT,
        description="The deployment environment for the platform.",
        examples=SmarterEnvironments.all,
        title="Deployment Environment",
    )
    """
    The deployment environment for the platform.
    This setting indicates the environment in which the platform is running,
    such as development, staging, or production. It can be used to adjust
    behavior and configurations based on the environment.

    :type: str
    :default: Value from ``SettingsDefaults.ENVIRONMENT``
    :raises SmarterConfigurationError: If the value is not a valid environment name from SmarterEnvironments.all
    """

    @before_field_validator("environment")
    def validate_environment(cls, v: Optional[str]) -> str:
        """Validates the `environment` field.

        Args:
            v (Optional[str]): The environment value to validate.

        Returns:
            Optional[str]: The validated environment.
        """
        if v in [None, ""]:
            return SettingsDefaults.ENVIRONMENT
        if not isinstance(v, str):
            raise SmarterConfigurationError(f"environment of type {type(v)} is not a str: {v}")
        return v

    fernet_encryption_key: SecretStr = Field(
        SettingsDefaults.FERNET_ENCRYPTION_KEY,
        description="The Fernet encryption key used for encrypting Smarter Secrets data.",
        examples=["gAAAAABh..."],
        title="Fernet Encryption Key",
    )
    """
    The Fernet encryption key used for encrypting Smarter Secrets data.
    This setting provides the key used for symmetric encryption and decryption
    of sensitive data within the platform. The key should be a URL-safe base64-encoded
    32-byte key.

    :type: str
    :default: Value from ``SettingsDefaults.FERNET_ENCRYPTION_KEY``
    :raises SmarterConfigurationError: If the value is not a valid Fernet key.
    """

    @before_field_validator("fernet_encryption_key")
    def validate_fernet_encryption_key(cls, v: Optional[SecretStr]) -> Optional[SecretStr]:
        """Validates the `fernet_encryption_key` field.

        Args:
            v (Optional[SecretStr]): The Fernet encryption key value to validate.
        Raises:
            ValueError: If the Fernet encryption key is invalid.
            SmarterValueError: If the Fernet encryption key is not found.

        Returns:
            Optional[str]: The validated Fernet encryption key.
        """

        if v is None:
            return SettingsDefaults.FERNET_ENCRYPTION_KEY

        if not isinstance(v, SecretStr):
            raise SmarterConfigurationError(f"fernet_encryption_key of type {type(v)} is not a SecretStr: {v}")
        try:
            # Decode the key using URL-safe base64
            encryption_key = v.get_secret_value()
            decoded_key = base64.urlsafe_b64decode(encryption_key)
            # Ensure the decoded key is exactly 32 bytes
            if len(decoded_key) != 32:
                raise ValueError("Fernet key must be exactly 32 bytes when decoded.")
        except (TypeError, ValueError, base64.binascii.Error) as e:  # type: ignore[catch-base-exception]

            raise SmarterValueError(f"Invalid Fernet encryption key: {encryption_key}. Error: {e}") from e

        return v

    gemini_api_key: SecretStr = Field(
        SettingsDefaults.GEMINI_API_KEY,
        description="The API key for Google Gemini services. Masked by pydantic SecretStr.",
        examples=["sk-xxxxxxxxxxxxxxxxxxxxxxxxxxxxxxxx"],
        title="Google Gemini API Key",
    )
    """
    The API key for Google Gemini services. Masked by pydantic SecretStr.
    This setting provides the API key used to authenticate with Google Gemini services.
    It is required for accessing Gemini's APIs and services.

    :type: SecretStr
    :default: Value from ``SettingsDefaults.GEMINI_API_KEY``
    :raises SmarterConfigurationError: If the value is not a valid API key.
    """

    @before_field_validator("gemini_api_key")
    def validate_gemini_api_key(cls, v: Optional[SecretStr]) -> SecretStr:
        """Validates the `gemini_api_key` field.

        Args:
            v (Optional[SecretStr]): The Gemini API key value to validate.

        Returns:
            SecretStr: The validated Gemini API key.
        """
        if str(v) in [None, ""]:
            return SettingsDefaults.GEMINI_API_KEY
        if not isinstance(v, SecretStr):
            raise SmarterConfigurationError(f"gemini_api_key of type {type(v)} is not a SecretStr.")

        return v

    google_maps_api_key: SecretStr = Field(
        SettingsDefaults.GOOGLE_MAPS_API_KEY,
        description="The API key for Google Maps services. Masked by pydantic SecretStr. Used for geocoding, maps, and places APIs, for the OpenAI get_weather() example function.",
        examples=["AIzaSy..."],
        title="Google Maps API Key",
    )
    """
    The API key for Google Maps services. Masked by pydantic SecretStr. Used for geocoding, maps, and places APIs, for the OpenAI get_weather() example function.
    This setting provides the API key used to authenticate with Google Maps services.
    It is required for accessing Google Maps APIs such as geocoding, maps rendering,
    and places information.

    :type: SecretStr
    :default: Value from ``SettingsDefaults.GOOGLE_MAPS_API_KEY``
    :raises SmarterConfigurationError: If the value is not a valid API key.
    """

    @before_field_validator("google_maps_api_key")
    def validate_google_maps_api_key(cls, v: Optional[SecretStr]) -> SecretStr:
        """Validates the `google_maps_api_key` field.

        Args:
            v (Optional[SecretStr]): The Google Maps API key value to validate.

        Returns:
            SecretStr: The validated Google Maps API key.
        """
        if str(v) in [None, ""]:
            return SettingsDefaults.GOOGLE_MAPS_API_KEY
        if not isinstance(v, SecretStr):
            raise SmarterConfigurationError(f"google_maps_api_key of type {type(v)} is not a SecretStr.")
        return v

    google_service_account: SecretStr = Field(
        SettingsDefaults.GOOGLE_SERVICE_ACCOUNT,
        description="The Google service account credentials as a dictionary. Used for Google Cloud services integration.",
        examples=[{"type": "service_account", "project_id": "my-project", "...": "..."}],
        title="Google Service Account Credentials",
    )
    """
    The Google service account credentials as a dictionary. Used for Google Cloud services integration.
    This setting contains the credentials for a Google service account in JSON format.
    It is used to authenticate and authorize access to Google Cloud services on behalf
    of the platform.

    :type: dict
    :default: Value from ``SettingsDefaults.GOOGLE_SERVICE_ACCOUNT``
    :raises SmarterConfigurationError: If the value is not a valid service account JSON.
    """

    @before_field_validator("google_service_account")
    def validate_google_service_account(cls, v: Optional[SecretStr]) -> Optional[SecretStr]:
        """Validates the `google_service_account` field.

        Args:
            v (Optional[SecretStr]): The Google service account value to validate.
        Returns:
            SecretStr: The validated Google service account.
        """
        if v is None:
            return SettingsDefaults.GOOGLE_SERVICE_ACCOUNT

        if not isinstance(v, SecretStr):
            raise SmarterConfigurationError(f"google_service_account of type {type(v)} is not a SecretStr.")
        return v

    internal_ip_prefixes: List[str] = Field(
        SettingsDefaults.INTERNAL_IP_PREFIXES,
        description="A list of internal IP prefixes used for security and middleware features.",
        examples=SettingsDefaults.INTERNAL_IP_PREFIXES,
        title="Internal IP Prefixes",
    )
    """
    Supplemental list of internal IP prefixes used in smarter.apps.chatbot.middleware.security.SmarterSecurityMiddleware
    and smarter.lib.django.middleware security features.

    The default value is based on the default internal IP range used by Kubernetes clusters
    by default unless otherwise configured.

    A list of internal IP prefixes used for security and middleware features.
    This setting defines IP address prefixes that are considered internal to the platform.
    It is used to identify requests originating from trusted internal sources,
    enabling specific security measures and middleware behaviors.

    :type: List[str]
    :default: Value from ``SettingsDefaults.INTERNAL_IP_PREFIXES``
    :raises SmarterConfigurationError: If the value is not a list of strings matching SettingsDefaults.INTERNAL_IP_PREFIXES
    """

    @before_field_validator("internal_ip_prefixes")
    def validate_internal_ip_prefixes(cls, v: Optional[List[str]]) -> List[str]:
        """Validates the `internal_ip_prefixes` field.

        Args:
            v (Optional[List[str]]): The internal IP prefixes value to validate.

        Returns:
            List[str]: The validated internal IP prefixes.
        """
        if v in [None, ""]:
            return SettingsDefaults.INTERNAL_IP_PREFIXES

        if not isinstance(v, list):
            raise SmarterConfigurationError(f"internal_ip_prefixes of type {type(v)} is not a list: {v}")
        return v

    log_level: int = Field(
        SettingsDefaults.LOG_LEVEL,
        ge=0,
        le=50,
        description="The logging level for the platform based on Python logging levels: logging.DEBUG, logging.INFO, logging.WARNING, logging.ERROR, logging.CRITICAL",
        examples=[logging.DEBUG, logging.INFO, logging.WARNING, logging.ERROR, logging.CRITICAL],
        title="Logging Level",
    )

    llama_api_key: SecretStr = Field(
        SettingsDefaults.LLAMA_API_KEY,
        description="The API key for LLaMA services. Masked by pydantic SecretStr.",
        examples=["sk-xxxxxxxxxxxxxxxxxxxxxxxxxxxxxxxx"],
        title="LLaMA API Key",
    )
    """
    The API key for LLaMA services. Masked by pydantic SecretStr.
    This setting provides the API key used to authenticate with LLaMA services.
    It is required for accessing LLaMA's APIs and services.

    :type: SecretStr
    :default: Value from ``SettingsDefaults.LLAMA_API_KEY``
    :raises SmarterConfigurationError: If the value is not a valid API key.
    """

    @before_field_validator("llama_api_key")
    def validate_llama_api_key(cls, v: Optional[SecretStr]) -> SecretStr:
        """Validates the `llama_api_key` field.

        Args:
            v (Optional[SecretStr]): The Llama API key value to validate.

        Returns:
            SecretStr: The validated Llama API key.
        """
        if str(v) in [None, ""]:
            return SettingsDefaults.LLAMA_API_KEY

        if not isinstance(v, SecretStr):
            raise SmarterConfigurationError(f"llama_api_key of type {type(v)} is not a SecretStr")
        return v

    local_hosts: List[str] = Field(
        SettingsDefaults.LOCAL_HOSTS,
        description="A list of hostnames considered local for development and testing purposes.",
        examples=SettingsDefaults.LOCAL_HOSTS,
        title="Local Hosts",
    )
    """
    A list of hostnames considered local for development and testing purposes.
    This setting defines hostnames that are treated as local addresses by the platform.
    It is useful for distinguishing between local and remote requests, especially
    during development and testing.

    :type: List[str]
    :default: Value from ``SettingsDefaults.LOCAL_HOSTS``
    :raises SmarterConfigurationError: If the value is not a list of strings matching SettingsDefaults.LOCAL_HOSTS
    """

    @before_field_validator("local_hosts")
    def validate_local_hosts(cls, v: Optional[List[str]]) -> List[str]:
        """Validates the `local_hosts` field.

        Args:
            v (Optional[List[str]]): The local hosts value to validate.

        Returns:
            List[str]: The validated local hosts.
        """
        if v in [None, ""]:
            return SettingsDefaults.LOCAL_HOSTS

        if not isinstance(v, list):
            raise SmarterConfigurationError(f"local_hosts of type {type(v)} is not a list: {v}")
        return v

    langchain_memory_key: Optional[str] = Field(
        SettingsDefaults.LANGCHAIN_MEMORY_KEY,
        description="The key used for LangChain memory storage.",
        examples=["langchain_memory"],
        title="LangChain Memory Key",
    )
    """
    The key used for LangChain memory storage.
    This setting specifies the key under which LangChain memory data is stored.
    It is used to manage and retrieve memory data within LangChain applications.

    .. note::

        LangChain is not currently in use in Smarter and might be deprecated
        in a future release.

    :type: Optional[str]
    :default: Value from ``SettingsDefaults.LANGCHAIN_MEMORY_KEY``
    :raises SmarterConfigurationError: If the value is not a string.
    """

    @before_field_validator("langchain_memory_key")
    def validate_langchain_memory_key(cls, v: Optional[str]) -> str:
        """Validates the `langchain_memory_key` field.

        Args:
            v (Optional[str]): The Langchain memory key value to validate.
        Returns:
            str: The validated Langchain memory key.
        """
        if str(v) in [None, ""] and SettingsDefaults.LANGCHAIN_MEMORY_KEY is not None:
            return SettingsDefaults.LANGCHAIN_MEMORY_KEY
        return str(v)

    llm_default_provider: str = Field(
        SettingsDefaults.LLM_DEFAULT_PROVIDER,
        description="The default LLM provider to use for language model interactions.",
        examples=["openai", "anthropic", "gemini", "llama"],
        title="Default LLM Provider",
    )
    """
    The default LLM provider to use for language model interactions.
    This setting specifies which language model provider should be used by default
    for processing natural language tasks. It determines the backend service that
    will handle requests for language generation, understanding, and other related functions.

    :type: str
    :default: Value from ``SettingsDefaults.LLM_DEFAULT_PROVIDER``
    :raises SmarterConfigurationError: If the value is not a valid LLM provider name
    """

    @before_field_validator("llm_default_provider")
    def validate_llm_default_provider(cls, v: Optional[str]) -> Optional[str]:
        """Validates the `llm_default_provider` field.

        Args:
            v (Optional[str]): The LLM default provider value to validate.

        Returns:
            Optional[str]: The validated LLM default provider.
        """
        if str(v) in [None, ""] and SettingsDefaults.LLM_DEFAULT_PROVIDER is not None:
            return SettingsDefaults.LLM_DEFAULT_PROVIDER

        if not isinstance(v, str):
            raise SmarterConfigurationError(f"llm_default_provider of type {type(v)} is not a str: {v}")
        return v

    llm_default_model: str = Field(
        SettingsDefaults.LLM_DEFAULT_MODEL,
        description="The default LLM model to use for language model interactions.",
        examples=["gpt-4o-mini", "claude-2", "gemini"],
        title="Default LLM Model",
    )
    """
    The default LLM model to use for language model interactions.
    This setting specifies which specific language model should be used by default
    for processing natural language tasks. It determines the model variant that
    will handle requests for language generation, understanding, and other related functions.

    :type: str
    :default: Value from ``SettingsDefaults.LLM_DEFAULT_MODEL``
    :raises SmarterConfigurationError: If the value is not a valid LLM model name
    """

    @before_field_validator("llm_default_model")
    def validate_llm_default_model(cls, v: Optional[str]) -> Optional[str]:
        """Validates the `llm_default_model` field.

        Args:
            v (Optional[str]): The LLM default model value to validate.

        Returns:
            Optional[str]: The validated LLM default model.
        """
        if str(v) in [None, ""] and SettingsDefaults.LLM_DEFAULT_MODEL is not None:
            return SettingsDefaults.LLM_DEFAULT_MODEL

        if not isinstance(v, str):
            raise SmarterConfigurationError(f"llm_default_model of type {type(v)} is not a str: {v}")
        return v

    llm_default_system_role: str = Field(
        SettingsDefaults.LLM_DEFAULT_SYSTEM_ROLE,
        description="The default system role prompt to use for language model interactions.",
        examples=["You are a helpful chatbot..."],
        title="Default LLM System Role",
    )
    """
    The default system role prompt to use for language model interactions.
    This setting provides the default system role prompt that guides the behavior
    of the language model during interactions. It helps define the context and
    tone of the responses generated by the model.

    :type: str
    :default: Value from ``SettingsDefaults.LLM_DEFAULT_SYSTEM_ROLE``
    :raises SmarterConfigurationError: If the value is not a string.
    """

    @before_field_validator("llm_default_system_role")
    def validate_llm_default_system_role(cls, v: Optional[str]) -> Optional[str]:
        """Validates the `llm_default_system_role` field.

        Args:
            v (Optional[str]): The LLM default system role value to validate.

        Returns:
            Optional[str]: The validated LLM default system role.
        """
        if str(v) in [None, ""] and SettingsDefaults.LLM_DEFAULT_SYSTEM_ROLE is not None:
            return SettingsDefaults.LLM_DEFAULT_SYSTEM_ROLE

        if not isinstance(v, str):
            raise SmarterConfigurationError(f"llm_default_system_role of type {type(v)} is not a str: {v}")
        return v

    llm_default_temperature: float = Field(
        SettingsDefaults.LLM_DEFAULT_TEMPERATURE,
        description="The default temperature to use for language model interactions.",
        examples=[0.0, 0.5, 1.0],
        title="Default LLM Temperature",
    )
    """
    The default temperature to use for language model interactions.
    This setting controls the randomness of the language model's output.
    A lower temperature (e.g., 0.0) results in more deterministic and focused
    responses, while a higher temperature (e.g., 1.0) produces more diverse
    and creative outputs.

    :type: float
    :default: Value from ``SettingsDefaults.LLM_DEFAULT_TEMPERATURE``
    :raises SmarterConfigurationError: If the value is not a float between 0.
    """

    @before_field_validator("llm_default_temperature")
    def validate_openai_default_temperature(cls, v: Optional[float]) -> float:
        """Validates the `llm_default_temperature` field.

        Args:
            v (Optional[float]): The LLM default temperature value to validate.
        Returns:
            float: The validated LLM default temperature.
        """
        if isinstance(v, float):
            return v
        if v in [None, ""]:
            return SettingsDefaults.LLM_DEFAULT_TEMPERATURE
        try:
            retval = float(v)  # type: ignore
            return retval
        except (TypeError, ValueError) as e:
            raise SmarterConfigurationError(f"llm_default_temperature of type {type(v)} is not a float: {v}") from e

    llm_default_max_tokens: int = Field(
        SettingsDefaults.LLM_DEFAULT_MAX_TOKENS,
        ge=1,
        description="The default maximum number of tokens to generate for language model interactions.",
        examples=[256, 512, 1024, 2048],
        title="Default LLM Max Tokens",
    )
    """
    The default maximum number of tokens to generate for language model interactions.
    This setting specifies the upper limit on the number of tokens that the language
    model can generate in response to a single request. It helps control the length
    of the output and manage resource usage.

    :type: int
    :default: Value from ``SettingsDefaults.LLM_DEFAULT_MAX_TOKENS``
    :raises SmarterConfigurationError: If the value is not a positive integer.
    """

    @before_field_validator("llm_default_max_tokens")
    def validate_openai_default_max_completion_tokens(cls, v: Optional[int]) -> int:
        """Validates the `llm_default_max_tokens` field.

        Args:
            v (Optional[int]): The LLM default max tokens value to validate.

        Returns:
            int: The validated LLM default max tokens.
        """
        if isinstance(v, int):
            return v
        if v in [None, ""]:
            return SettingsDefaults.LLM_DEFAULT_MAX_TOKENS

        try:
            retval = int(v)  # type: ignore
            return retval
        except (TypeError, ValueError) as e:
            raise SmarterConfigurationError(f"llm_default_max_tokens of type {type(v)} is not an int: {v}") from e

    logo: Optional[HttpUrl] = Field(
        SettingsDefaults.LOGO,
        description="The URL to the platform's logo image.",
        examples=["https://cdn.example.com/logo.png"],
        title="Platform Logo URL",
    )
    """
    The URL to the platform's logo image.
    This setting specifies the web address of the logo image used in the platform's user interface.
    It should be a valid URL pointing to an external image resource accessible by the frontend.

    :type: Optional[str]
    :default: Value from ``SettingsDefaults.LOGO``
    :raises SmarterConfigurationError: If the value is not a valid URL string.
    """

    @before_field_validator("logo")
    def validate_logo(cls, v: Optional[HttpUrl]) -> HttpUrl:
        """Validates the `logo` field.

        Args:
            v (Optional[HttpUrl]): The logo value to validate.

        Returns:
            HttpUrl: The validated logo.
        """
        if v is None:
            return SettingsDefaults.LOGO

        if isinstance(v, str):
            try:
                v = HttpUrl(v)
            except ValidationError as e:
                raise SmarterConfigurationError(f"logo {v} is not a valid HttpUrl.") from e

        if not isinstance(v, HttpUrl):
            raise SmarterConfigurationError(f"logo {v} is not a HttpUrl.")
        SmarterValidator.validate_url(str(v))
        return v

    mailchimp_api_key: Optional[SecretStr] = Field(
        SettingsDefaults.MAILCHIMP_API_KEY,
        description="The API key for Mailchimp services. Masked by pydantic SecretStr.",
        examples=["sk-xxxxxxxxxxxxxxxxxxxxxxxxxxxxxxxx"],
        title="Mailchimp API Key",
    )
    """
    The API key for Mailchimp services. Masked by pydantic SecretStr.
    This setting provides the API key used to authenticate with Mailchimp services.
    It is required for accessing Mailchimp's APIs and services.

    :type: Optional[SecretStr]
    :default: Value from ``SettingsDefaults.MAILCHIMP_API_KEY``
    :raises SmarterConfigurationError: If the value is not a valid API key.
    """

    @before_field_validator("mailchimp_api_key")
    def validate_mailchimp_api_key(cls, v: Optional[SecretStr]) -> SecretStr:
        """Validates the `mailchimp_api_key` field.

        Args:
            v (Optional[SecretStr]): The Mailchimp API key value to validate.

        Returns:
            SecretStr: The validated Mailchimp API key.
        """
        if str(v) in [None, ""] and SettingsDefaults.MAILCHIMP_API_KEY is not None:
            return SettingsDefaults.MAILCHIMP_API_KEY

        if not isinstance(v, SecretStr):
            raise SmarterConfigurationError(f"mailchimp_api_key of type {type(v)} is not a SecretStr")
        return v

    mailchimp_list_id: Optional[str] = Field(
        SettingsDefaults.MAILCHIMP_LIST_ID,
        description="The Mailchimp list ID for managing email subscribers.",
        examples=["a1b2c3d4e5"],
        title="Mailchimp List ID",
    )
    """
    The Mailchimp list ID for managing email subscribers.
    This setting specifies the unique identifier of the Mailchimp list
    used for managing email subscribers. It is required for adding, removing,
    and managing subscribers within Mailchimp.

    :type: Optional[str]
    :default: Value from ``SettingsDefaults.MAILCHIMP_LIST_ID``
    :raises SmarterConfigurationError: If the value is not a string.
    """

    @before_field_validator("mailchimp_list_id")
    def validate_mailchimp_list_id(cls, v: Optional[str]) -> Optional[str]:
        """Validates the `mailchimp_list_id` field.

        Args:
            v (Optional[str]): The Mailchimp list ID value to validate.

        Returns:
            Optional[str]: The validated Mailchimp list ID.
        """
        if str(v) in [None, ""] and SettingsDefaults.MAILCHIMP_LIST_ID is not None:
            return SettingsDefaults.MAILCHIMP_LIST_ID
        return v

    marketing_site_url: Optional[HttpUrl] = Field(
        SettingsDefaults.MARKETING_SITE_URL,
        description="The URL to the platform's marketing site.",
        examples=["https://www.example.com"],
        title="Marketing Site URL",
    )
    """
    The URL to the platform's marketing site.
    This setting specifies the web address of the marketing site associated
    with the platform. It should be a valid URL pointing to an external website.

    :type: Optional[httpHttpUrl]
    :default: Value from ``SettingsDefaults.MARKETING_SITE_URL``
    :raises SmarterConfigurationError: If the value is not a valid URL string.
    """

    @before_field_validator("marketing_site_url")
    def validate_marketing_site_url(cls, v: Optional[HttpUrl]) -> HttpUrl:
        """Validates the `marketing_site_url` field.

        Args:
            v (Optional[HttpUrl]): The marketing site URL value to validate.
        Returns:
            HttpUrl: The validated marketing site URL.
        """
        if str(v) in [None, ""] and SettingsDefaults.MARKETING_SITE_URL is not None:
            return SettingsDefaults.MARKETING_SITE_URL

        if isinstance(v, str):
            try:
                v = HttpUrl(v)
            except ValidationError as e:
                raise SmarterConfigurationError(f"marketing_site_url {v} is not a valid HttpUrl.") from e

        if not isinstance(v, HttpUrl):
            raise SmarterConfigurationError(f"marketing_site_url {v} is not a HttpUrl.")
        SmarterValidator.validate_url(str(v))
        return v

    openai_api_organization: Optional[str] = Field(
        SettingsDefaults.OPENAI_API_ORGANIZATION,
        description="The OpenAI API organization ID.",
        examples=["org-xxxxxxxxxxxxxxxx"],
        title="OpenAI API Organization ID",
    )
    """
    The OpenAI API organization ID.
    This setting specifies the organization ID used when making requests to the OpenAI API.
    It is used to associate API requests with a specific organization account.

    :type: Optional[str]
    :default: Value from ``SettingsDefaults.OPENAI_API_ORGANIZATION``
    :raises SmarterConfigurationError: If the value is not a string.
    """

    @before_field_validator("openai_api_organization")
    def validate_openai_api_organization(cls, v: Optional[str]) -> Optional[str]:
        """Validates the `openai_api_organization` field.

        Args:
            v (Optional[str]): The OpenAI API organization value to validate.

        Returns:
            Optional[str]: The validated OpenAI API organization.
        """
        if str(v) in [None, ""] and SettingsDefaults.OPENAI_API_ORGANIZATION is not None:
            return SettingsDefaults.OPENAI_API_ORGANIZATION

        if not isinstance(v, str):
            raise SmarterConfigurationError(f"openai_api_organization of type {type(v)} is not a str: {v}")
        return v

    openai_api_key: SecretStr = Field(
        SettingsDefaults.OPENAI_API_KEY,
        description="The API key for OpenAI services. Masked by pydantic SecretStr.",
        examples=["sk-xxxxxxxxxxxxxxxxxxxxxxxxxxxxxxxx"],
        title="OpenAI API Key",
    )
    """
    The API key for OpenAI services. Masked by pydantic SecretStr.
    This setting provides the API key used to authenticate with OpenAI services.
    It is required for accessing OpenAI's APIs and services.

    :type: SecretStr
    :default: Value from ``SettingsDefaults.OPENAI_API_KEY``
    :raises SmarterConfigurationError: If the value is not a valid API key.
    """

    @before_field_validator("openai_api_key")
    def validate_openai_api_key(cls, v: Optional[SecretStr]) -> SecretStr:
        """Validates the `openai_api_key` field.

        Args:
            v (Optional[SecretStr]): The OpenAI API key value to validate.
        Returns:
            SecretStr: The validated OpenAI API key.
        """
        if str(v) in [None, ""] and SettingsDefaults.OPENAI_API_KEY is not None:
            return SettingsDefaults.OPENAI_API_KEY

        if not isinstance(v, SecretStr):
            raise SmarterConfigurationError(f"openai_api_key of type {type(v)} is not a SecretStr")

        return v

    openai_endpoint_image_n: Optional[int] = Field(
        SettingsDefaults.OPENAI_ENDPOINT_IMAGE_N,
        description="The number of images to generate per request to the OpenAI image endpoint.",
        examples=[1, 2, 4],
        title="OpenAI Endpoint Image Number",
    )
    """
    The number of images to generate per request to the OpenAI image endpoint.
    This setting specifies how many images should be generated in response to
    a single request to the OpenAI image generation API.

    :type: Optional[int]
    :default: Value from ``SettingsDefaults.OPENAI_ENDPOINT_IMAGE_N``
    :raises SmarterConfigurationError: If the value is not a positive integer.
    """

    @before_field_validator("openai_endpoint_image_n")
    def validate_openai_endpoint_image_n(cls, v: Optional[int]) -> int:
        """Validates the `openai_endpoint_image_n` field.

        Args:
            v (Optional[int]): The OpenAI endpoint image number value to validate.
        Returns:
            int: The validated OpenAI endpoint image number.
        """
        if isinstance(v, int):
            return v
        if str(v) in [None, ""] and SettingsDefaults.OPENAI_ENDPOINT_IMAGE_N is not None:
            return SettingsDefaults.OPENAI_ENDPOINT_IMAGE_N
        if not isinstance(v, int):
            raise SmarterConfigurationError(f"openai_endpoint_image_n of type {type(v)} is not an int: {v}")

        return int(v)

    openai_endpoint_image_size: Optional[str] = Field(
        SettingsDefaults.OPENAI_ENDPOINT_IMAGE_SIZE,
        description="The size of images to generate from the OpenAI image endpoint.",
        examples=["256x256", "512x512", "1024x768"],
        title="OpenAI Endpoint Image Size",
    )
    """
    The size of images to generate from the OpenAI image endpoint.
    This setting specifies the dimensions of the images to be generated
    by the OpenAI image generation API.

    :type: Optional[str]
    :default: Value from ``SettingsDefaults.OPENAI_ENDPOINT_IMAGE_SIZE``
    :raises SmarterConfigurationError: If the value is not a valid image size string.
    """

    @before_field_validator("openai_endpoint_image_size")
    def validate_openai_endpoint_image_size(cls, v: Optional[str]) -> str:
        """Validates the `openai_endpoint_image_size` field.

        Args:
            v (Optional[str]): The OpenAI endpoint image size value to validate.

        Returns:
            str: The validated OpenAI endpoint image size.
        """
        if str(v) in [None, ""] and SettingsDefaults.OPENAI_ENDPOINT_IMAGE_SIZE is not None:
            return SettingsDefaults.OPENAI_ENDPOINT_IMAGE_SIZE

        if not isinstance(v, str):
            raise SmarterConfigurationError(f"openai_endpoint_image_size of type {type(v)} is not a str: {v}")

        return v

    pinecone_api_key: SecretStr = Field(
        SettingsDefaults.PINECONE_API_KEY,
        description="The API key for Pinecone services. Masked by pydantic SecretStr.",
        examples=["xxxxxxxx-xxxx-xxxx-xxxx-xxxxxxxxxxxx"],
        title="Pinecone API Key",
    )
    """
    The API key for Pinecone services. Masked by pydantic SecretStr.
    This setting provides the API key used to authenticate with Pinecone services.
    It is required for accessing Pinecone's APIs and services.

    :type: SecretStr
    :default: Value from ``SettingsDefaults.PINECONE_API_KEY``
    :raises SmarterConfigurationError: If the value is not a valid API key.
    """

    @before_field_validator("pinecone_api_key")
    def validate_pinecone_api_key(cls, v: Optional[SecretStr]) -> Optional[SecretStr]:
        """Validates the `pinecone_api_key` field.

        Args:
            v (Optional[SecretStr]): The Pinecone API key value to validate.

        Returns:
            SecretStr: The validated Pinecone API key.
        """
        if str(v) in [None, ""] and SettingsDefaults.PINECONE_API_KEY is not None:
            return SettingsDefaults.PINECONE_API_KEY

        if not isinstance(v, SecretStr):
            raise SmarterConfigurationError(f"pinecone_api_key of type {type(v)} is not a SecretStr")

        return v

    root_domain: str = Field(
        SettingsDefaults.ROOT_DOMAIN,
        description="The root domain for the platform.",
        examples=["example.com"],
        title="Root Domain",
    )
    """
    The root domain for the platform.
    This setting specifies the primary domain name used by the platform.
    It is used for constructing URLs, email addresses, and other domain-related
    configurations.

    :type: str
    :default: Value from ``SettingsDefaults.ROOT_DOMAIN``
    :raises SmarterConfigurationError: If the value is not a valid domain name.
    """

    @before_field_validator("root_domain")
    def validate_root_domain(cls, v: Optional[str]) -> str:
        """
        Validates the `root_domain` field.

        If the value is not set, returns the default root domain.

        Args:
            v (Optional[str]): The root domain value to validate.

        Returns:
            str: The validated root domain.
        """
        if v in [None, ""]:
            return SettingsDefaults.ROOT_DOMAIN

        if not isinstance(v, str):
            raise SmarterConfigurationError(f"root_domain of type {type(v)} is not a str: {v}")

        return v

    secret_key: Optional[SecretStr] = Field(
        SettingsDefaults.SECRET_KEY,
        description="The Django secret key for cryptographic signing.",
        examples=["your-django-secret-key"],
        title="Django Secret Key",
    )
    """
    The Django secret key for cryptographic signing.
    This setting provides the secret key used by Django for cryptographic signing.
    It is essential for maintaining the security of sessions, cookies, and other
    cryptographic operations within the Django framework.

    :type: Optional[str]
    :default: Value from ``SettingsDefaults.SECRET_KEY``
    :raises SmarterConfigurationError: If the value is not a string.
    """

    @before_field_validator("secret_key")
    def validate_secret_key(cls, v: Optional[SecretStr]) -> SecretStr:
        """Validates the `secret_key` field.

        Args:
            v (Optional[SecretStr]): The secret key value to validate.
        Returns:
            SecretStr: The validated secret key.
        """
        if v is None:
            return SettingsDefaults.SECRET_KEY

        if isinstance(v, str):
            try:
                v = SecretStr(v)
            except ValidationError as e:
                raise SmarterConfigurationError(f"secret_key {v} is not a valid SecretStr.") from e

        if not isinstance(v, SecretStr):
            raise SmarterConfigurationError(f"secret_key {type(v)} is not a SecretStr.")
        return v

    settings_output: bool = Field(
        SettingsDefaults.SETTINGS_OUTPUT,
        description="Flag to enable or disable output of settings for debugging purposes.",
        examples=[True, False],
        title="Settings Output",
    )
    """
    If True, enables verbose output of Smarter run-time settings during Django startup.
    This will generate a multi-line header in new terminal windows launched from
    Kubernetes pods running Smarter services.

    :type: bool
    :default: Value from ``SettingsDefaults.SETTINGS_OUTPUT``
    :raises SmarterConfigurationError: If the value is not a boolean.
    """

    @before_field_validator("settings_output")
    def validate_settings_output(cls, v: Optional[bool]) -> bool:
        """Validates the `settings_output` field.

        Args:
            v (Optional[bool]): The settings output value to validate.

        Returns:
            bool: The validated settings output.
        """
        if v is None:
            return SettingsDefaults.SETTINGS_OUTPUT

        if not isinstance(v, bool):
            raise SmarterConfigurationError(f"settings_output of type {type(v)} is not a bool: {v}")
        return v

    shared_resource_identifier: str = Field(
        SettingsDefaults.SHARED_RESOURCE_IDENTIFIER,
        description="Smarter 1-word identifier to be used when naming any shared resource.",
        examples=["smarter", "mycompany", "myproject"],
        title="Shared Resource Identifier",
    )
    """
    A single, lowercase word used as a unique identifier for all shared resources across the Smarter platform.

    This value is used as a prefix or namespace when naming resources that are shared between services,
    environments, or deployments—such as S3 buckets, Kubernetes namespaces, or other cloud resources.
    It ensures that resource names are consistent, easily identifiable, and do not conflict with those
    from other projects or organizations.

    .. important::

        - The identifier should be a simple word, using only lowercase letters.
        - Avoid changing this value after initial deployment, as it would likely lead to resource naming conflicts and unintended consequences in Kubernetes, cloud infrastructure, and other services relying on consistent naming conventions.


    **Typical usage:**
        - As a prefix for cloud resource names (e.g., ``smarter-platform-alpha``)
        - To distinguish resources in multi-tenant or multi-environment deployments
        - For automated naming conventions in infrastructure-as-code and deployment scripts

    **Examples:**
        - ``smarter``
        - ``mycompany``
        - ``myproject``

    :type: str
    :default: Value from ``SettingsDefaults.SHARED_RESOURCE_IDENTIFIER``
    :raises SmarterConfigurationError: If the value is not a string.
    """

    @before_field_validator("shared_resource_identifier")
    def validate_shared_resource_identifier(cls, v: Optional[str]) -> str:
        """Validates the `shared_resource_identifier` field.
        Uses SettingsDefaults if no value is received.

        Args:
            v (Optional[str]): The shared resource identifier to validate.

        Returns:
            str: The validated shared resource identifier.
        """
        if v in [None, ""]:
            return SettingsDefaults.SHARED_RESOURCE_IDENTIFIER

        if not isinstance(v, str):
            raise SmarterConfigurationError(f"shared_resource_identifier of type {type(v)} is not a str: {v}")

        return v

    smarter_mysql_test_database_secret_name: Optional[str] = Field(
        SettingsDefaults.MYSQL_TEST_DATABASE_SECRET_NAME,
        description="The secret name for the Smarter MySQL test database. Used for example Smarter Plugins that are pre-installed on new installations.",
        examples=["smarter-mysql-test-db-secret"],
        title="Smarter MySQL Test Database Secret Name",
    )
    """
    The secret name for the Smarter MySQL test database. Used for example Smarter Plugins that are pre-installed on new installations.
    This setting specifies the name of the secret in AWS Secrets Manager
    that contains the credentials for the Smarter MySQL test database.
    It is used by example Smarter Plugins that require access to a test database.

    :type: Optional[str]
    :default: Value from ``SettingsDefaults.MYSQL_TEST_DATABASE_SECRET_NAME`
    :raises SmarterConfigurationError: If the value is not a string.
    """

    smarter_mysql_test_database_password: Optional[SecretStr] = Field(
        SettingsDefaults.MYSQL_TEST_DATABASE_PASSWORD,
        description="The password for the Smarter MySQL test database. Used for example Smarter Plugins that are pre-installed on new installations.",
        examples=["your_password_here"],
        title="Smarter MySQL Test Database Password",
    )
    """
    The password for the Smarter MySQL test database. Used for example Smarter Plugins that are pre-installed on new installations.
    This setting provides the password used to connect to the Smarter MySQL test database.
    It is used by example Smarter Plugins that require access to a test database.

    :type: Optional[str]
    :default: Value from ``SettingsDefaults.MYSQL_TEST_DATABASE_PASSWORD``
    :raises SmarterConfigurationError: If the value is not a string.
    """

    smarter_reactjs_app_loader_path: str = Field(
        SettingsDefaults.REACTJS_APP_LOADER_PATH,
        description="The path to the ReactJS app loader script.",
        examples=["/ui-chat/app-loader.js"],
        title="Smarter ReactJS App Loader Path",
    )
    """
    The path to the ReactJS app loader script.
    This setting specifies the URL path where the ReactJS application loader script is located.
    It is used to load the ReactJS frontend for the platform.

    :type: str
    :default: Value from ``SettingsDefaults.REACTJS_APP_LOADER_PATH``
    :raises SmarterConfigurationError: If the value is not a string.
    """

    @before_field_validator("smarter_reactjs_app_loader_path")
    def validate_smarter_reactjs_app_loader_path(cls, v: Optional[str]) -> str:
        """Validates the `smarter_reactjs_app_loader_path` field. Needs
        to start with a slash (/) and end with '.js'. The final string value
        should be url friendly. example: /ui-chat/app-loader.js

        Args:
            v (Optional[str]): The Smarter ReactJS app loader path value to validate.

        Returns:
            str: The validated Smarter ReactJS app loader path.
        """
        if v in [None, ""]:
            return SettingsDefaults.REACTJS_APP_LOADER_PATH

        if not isinstance(v, str):
            raise SmarterConfigurationError(f"smarter_reactjs_app_loader_path of type {type(v)} is not a str: {v}")

        if not v.startswith("/"):
            raise SmarterConfigurationError(f"smarter_reactjs_app_loader_path must start with '/': {v}")
        if not v.endswith(".js"):
            raise SmarterConfigurationError(f"smarter_reactjs_app_loader_path must end with '.js': {v}")
        return v

    social_auth_google_oauth2_key: SecretStr = Field(
        SettingsDefaults.SOCIAL_AUTH_GOOGLE_OAUTH2_KEY,
        description="The OAuth2 key for Google social authentication. Masked by pydantic SecretStr.",
        examples=["your-google-oauth2-key"],
        title="Google OAuth2 Key",
    )
    """
    The OAuth2 key for Google social authentication. Masked by pydantic SecretStr.
    This setting provides the OAuth2 client ID used for Google social authentication.
    It is required for enabling users to log in using their Google accounts.

    :type: SecretStr
    :default: Value from ``SettingsDefaults.SOCIAL_AUTH_GOOGLE_OAUTH2_KEY
    :raises SmarterConfigurationError: If the value is not a valid OAuth2 client ID.
    """

    @before_field_validator("social_auth_google_oauth2_key")
    def validate_social_auth_google_oauth2_key(cls, v: Optional[SecretStr]) -> SecretStr:
        """Validates the `social_auth_google_oauth2_key` field.

        Args:
            v (Optional[SecretStr]): The Google OAuth2 key value to validate.
        Returns:
            SecretStr: The validated Google OAuth2 key.
        """
        if str(v) in [None, ""] and SettingsDefaults.SOCIAL_AUTH_GOOGLE_OAUTH2_KEY:
            return SettingsDefaults.SOCIAL_AUTH_GOOGLE_OAUTH2_KEY

        if not isinstance(v, SecretStr):
            raise SmarterConfigurationError(f"social_auth_google_oauth2_key of type {type(v)} is not a SecretStr")
        return v

    social_auth_google_oauth2_secret: SecretStr = Field(
        SettingsDefaults.SOCIAL_AUTH_GOOGLE_OAUTH2_SECRET,
        description="The OAuth2 secret for Google social authentication. Masked by pydantic SecretStr.",
        examples=["your-google-oauth2-secret"],
        title="Google OAuth2 Secret",
    )
    """
    The OAuth2 secret for Google social authentication. Masked by pydantic SecretStr.
    This setting provides the OAuth2 client secret used for Google social authentication.
    It is required for enabling users to log in using their Google accounts.

    :type: SecretStr
    :default: Value from ``SettingsDefaults.SOCIAL_AUTH_GOOGLE_OAUTH2_SECRET
    :raises SmarterConfigurationError: If the value is not a valid OAuth2 client secret
    """

    @before_field_validator("social_auth_google_oauth2_secret")
    def validate_social_auth_google_oauth2_secret(cls, v: Optional[SecretStr]) -> SecretStr:
        """Validates the `social_auth_google_oauth2_secret` field.

        Args:
            v (Optional[SecretStr]): The Google OAuth2 secret value to validate.

        Returns:
            SecretStr: The validated Google OAuth2 secret.
        """
        if str(v) in [None, ""] and SettingsDefaults.SOCIAL_AUTH_GOOGLE_OAUTH2_SECRET is not None:
            return SettingsDefaults.SOCIAL_AUTH_GOOGLE_OAUTH2_SECRET

        if not isinstance(v, SecretStr):
            raise SmarterConfigurationError(f"social_auth_google_oauth2_secret of type {type(v)} is not a SecretStr.")
        return v

    social_auth_github_key: SecretStr = Field(
        SettingsDefaults.SOCIAL_AUTH_GITHUB_KEY,
        description="The OAuth2 key for GitHub social authentication. Masked by pydantic SecretStr.",
        examples=["your-github-oauth2-key"],
        title="GitHub OAuth2 Key",
    )
    """
    The OAuth2 key for GitHub social authentication. Masked by pydantic SecretStr.
    This setting provides the OAuth2 client ID used for GitHub social authentication.
    It is required for enabling users to log in using their GitHub accounts.

    :type: SecretStr
    :default: Value from ``SettingsDefaults.SOCIAL_AUTH_GITHUB_KEY
    :raises SmarterConfigurationError: If the value is not a valid OAuth2 client ID
    """

    @before_field_validator("social_auth_github_key")
    def validate_social_auth_github_key(cls, v: Optional[SecretStr]) -> SecretStr:
        """Validates the `social_auth_github_key` field.

        Args:
            v (Optional[SecretStr]): The GitHub OAuth2 key value to validate.
        Returns:
            SecretStr: The validated GitHub OAuth2 key.
        """
        if str(v) in [None, ""] and SettingsDefaults.SOCIAL_AUTH_GITHUB_KEY is not None:
            return SettingsDefaults.SOCIAL_AUTH_GITHUB_KEY

        if not isinstance(v, SecretStr):
            raise SmarterConfigurationError(f"social_auth_github_key of type {type(v)} is not a SecretStr")

        return v

    social_auth_github_secret: SecretStr = Field(
        SettingsDefaults.SOCIAL_AUTH_GITHUB_SECRET,
        description="The OAuth2 secret for GitHub social authentication. Masked by pydantic SecretStr.",
        examples=["your-github-oauth2-secret"],
        title="GitHub OAuth2 Secret",
    )
    """
    The OAuth2 secret for GitHub social authentication. Masked by pydantic SecretStr.
    This setting provides the OAuth2 client secret used for GitHub social authentication.
    It is required for enabling users to log in using their GitHub accounts.

    :type: SecretStr
    :default: Value from ``SettingsDefaults.SOCIAL_AUTH_GITHUB_SECRET
    :raises SmarterConfigurationError: If the value is not a valid OAuth2 client secret
    """

    @before_field_validator("social_auth_github_secret")
    def validate_social_auth_github_secret(cls, v: Optional[SecretStr]) -> SecretStr:
        """Validates the `social_auth_github_secret` field.

        Args:
            v (Optional[SecretStr]): The GitHub OAuth2 secret value to validate.
        Returns:
            SecretStr: The validated GitHub OAuth2 secret.
        """
        if str(v) in [None, ""] and SettingsDefaults.SOCIAL_AUTH_GITHUB_SECRET is not None:
            return SettingsDefaults.SOCIAL_AUTH_GITHUB_SECRET

        if not isinstance(v, SecretStr):
            raise SmarterConfigurationError(f"social_auth_github_secret of type {type(v)} is not a SecretStr.")
        return v

    social_auth_linkedin_oauth2_key: SecretStr = Field(
        SettingsDefaults.SOCIAL_AUTH_LINKEDIN_OAUTH2_KEY,
        description="The OAuth2 key for LinkedIn social authentication. Masked by pydantic SecretStr.",
        examples=["your-linkedin-oauth2-key"],
        title="LinkedIn OAuth2 Key",
    )
    """
    .. deprecated:: 0.13.35
        This setting is deprecated and will be removed in a future release. LinkedIn social authentication is no longer supported or recommended for new deployments.

    The OAuth2 key for LinkedIn social authentication. Masked by pydantic SecretStr.
    This setting provides the OAuth2 client ID used for LinkedIn social authentication.
    It was required for enabling users to log in using their LinkedIn accounts.

    :type: SecretStr
    :default: Value from ``SettingsDefaults.SOCIAL_AUTH_LINKEDIN_OAUTH2``
    :raises SmarterConfigurationError: If the value is not a valid OAuth2 client ID
    """

    @before_field_validator("social_auth_linkedin_oauth2_key")
    def validate_social_auth_linkedin_oauth2_key(cls, v: Optional[SecretStr]) -> SecretStr:
        """Validates the `social_auth_linkedin_oauth2_key` field.

        Args:
            v (Optional[SecretStr]): The LinkedIn OAuth2 key value to validate.
        Returns:
            SecretStr: The validated LinkedIn OAuth2 key.
        """
        if str(v) in [None, ""] and SettingsDefaults.SOCIAL_AUTH_LINKEDIN_OAUTH2_KEY is not None:
            return SettingsDefaults.SOCIAL_AUTH_LINKEDIN_OAUTH2_KEY
        if not isinstance(v, SecretStr):
            raise SmarterConfigurationError(f"social_auth_linkedin_oauth2_key of type {type(v)} is not a SecretStr.")
        return v

    social_auth_linkedin_oauth2_secret: SecretStr = Field(
        SettingsDefaults.SOCIAL_AUTH_LINKEDIN_OAUTH2_SECRET,
        description="The OAuth2 secret for LinkedIn social authentication. Masked by pydantic SecretStr.",
        examples=["your-linkedin-oauth2-secret"],
        title="LinkedIn OAuth2 Secret",
    )
    """
    .. deprecated:: 0.13.35
        This setting is deprecated and will be removed in a future release. LinkedIn social authentication is no longer supported or recommended for new deployments.

    The OAuth2 secret for LinkedIn social authentication. Masked by pydantic SecretStr.
    This setting provides the OAuth2 client secret used for LinkedIn social authentication.
    It was required for enabling users to log in using their LinkedIn accounts.

    :type: SecretStr
    :default: Value from ``SettingsDefaults.SOCIAL_AUTH_LINKEDIN_OAUTH2
    :raises SmarterConfigurationError: If the value is not a valid OAuth2 client secret
    """

    @before_field_validator("social_auth_linkedin_oauth2_secret")
    def validate_social_auth_linkedin_oauth2_secret(cls, v: Optional[SecretStr]) -> SecretStr:
        """Validates the `social_auth_linkedin_oauth2_secret` field.

        Args:
            v (Optional[SecretStr]): The LinkedIn OAuth2 secret value to validate.

        Returns:
            SecretStr: The validated LinkedIn OAuth2 secret.
        """
        if str(v) in [None, ""] and SettingsDefaults.SOCIAL_AUTH_LINKEDIN_OAUTH2_SECRET is not None:
            return SettingsDefaults.SOCIAL_AUTH_LINKEDIN_OAUTH2_SECRET
        if not isinstance(v, SecretStr):
            raise SmarterConfigurationError(f"social_auth_linkedin_oauth2_secret of type {type(v)} is not a SecretStr.")
        return v

    smtp_sender: Optional[EmailStr] = Field(
        SettingsDefaults.SMTP_SENDER,
        description="The sender email address for SMTP emails.",
        examples=["sender@example.com"],
        title="SMTP Sender Email Address",
    )
    """
    The sender email address for SMTP emails.
    This setting specifies the email address that will appear as the sender
    in outgoing SMTP emails sent by the platform.

    :type: Optional[EmailStr]
    :default: Value from ``SettingsDefaults.SMTP_SENDER``
    :raises SmarterConfigurationError: If the value is not a valid email address.
    """

    @before_field_validator("smtp_sender")
    def validate_smtp_sender(cls, v: Optional[str]) -> str:
        """Validates the `smtp_sender` field.

        Args:
            v (Optional[str]): The SMTP sender email address to validate.

        Returns:
            Optional[str]: The validated SMTP sender email address.
        """
        if v in [None, ""]:
            v = SettingsDefaults.SMTP_SENDER
            SmarterValidator.validate_domain(v)

        if not isinstance(v, str):
            raise SmarterConfigurationError(f"smtp_sender of type {type(v)} is not a str: {v}")
        return v

    smtp_from_email: Optional[EmailStr] = Field(
        SettingsDefaults.SMTP_FROM_EMAIL,
        description="The from email address for SMTP emails.",
        examples=["from@example.com"],
        title="SMTP From Email Address",
    )
    """
    The from email address for SMTP emails.
    This setting specifies the email address that will appear in the "From"
    field of outgoing SMTP emails sent by the platform.

    :type: Optional[EmailStr]
    :default: Value from ``SettingsDefaults.SMTP_FROM_EMAIL``
    :raises SmarterConfigurationError: If the value is not a valid email address.
    """

    @before_field_validator("smtp_from_email")
    def validate_smtp_from_email(cls, v: Optional[EmailStr]) -> Optional[EmailStr]:
        """Validates the `smtp_from_email` field.

        Args:
            v (Optional[EmailStr]): The SMTP from email address to validate.

        Returns:
            Optional[EmailStr]: The validated SMTP from email address.
        """
        if v in [None, ""]:
            return SettingsDefaults.SMTP_FROM_EMAIL

        if isinstance(v, str):
            SmarterValidator.validate_email(v)
            return v

        raise SmarterConfigurationError(f"could not validate smtp_from_email: {v}")

    smtp_host: Optional[str] = Field(
        SettingsDefaults.SMTP_HOST,
        description="The SMTP host address for sending emails.",
        examples=["smtp.example.com"],
        title="SMTP Host Address",
    )
    """
    The SMTP host address for sending emails.
    This setting specifies the hostname or IP address of the SMTP server
    used for sending outgoing emails from the platform.

    :type: Optional[str]
    :default: Value from ``SettingsDefaults.SMTP_HOST``
    :raises SmarterConfigurationError: If the value is not a valid hostname or IP address
    """

    @before_field_validator("smtp_host")
    def validate_smtp_host(cls, v: Optional[str]) -> Optional[str]:
        """Validates the `smtp_host` field.

        Args:
            v (Optional[str]): The SMTP host to validate.

        Returns:
            Optional[str]: The validated SMTP host.
        """
        if v in [None, ""]:
            v = SettingsDefaults.SMTP_HOST
            SmarterValidator.validate_domain(v)

        if not isinstance(v, str):
            raise SmarterConfigurationError(f"smtp_host of type {type(v)} is not a str: {v}")
        return v

    smtp_password: Optional[SecretStr] = Field(
        SettingsDefaults.SMTP_PASSWORD,
        description="The SMTP password for authentication. Assumed to be an AWS SES-generated IAM keypair secret.",
        examples=["your-smtp-password"],
        title="SMTP Password",
    )
    """
    The SMTP password for authentication.
    This setting provides the password used to authenticate with the SMTP server.
    It is required for sending emails through the SMTP server.

    :type: Optional[SecretStr]
    :default: Value from ``SettingsDefaults.SMTP_PASSWORD``
    :raises SmarterConfigurationError: If the value is not a valid password.
    """

    @before_field_validator("smtp_password")
    def validate_smtp_password(cls, v: Optional[SecretStr]) -> Optional[SecretStr]:
        """Validates the `smtp_password` field.

        Args:
            v (Optional[SecretStr]): The SMTP password to validate.
        Returns:
            Optional[SecretStr]: The validated SMTP password.
        """
        if v in [None, ""]:
            return SettingsDefaults.SMTP_PASSWORD

        if not isinstance(v, SecretStr):
            raise SmarterConfigurationError(f"smtp_password of type {type(v)} is not a SecretStr")
        return v

    smtp_port: Optional[int] = Field(
        SettingsDefaults.SMTP_PORT,
        description="The SMTP port for sending emails.",
        examples=[25, 465, 587],
        title="SMTP Port Number",
    )
    """
    The SMTP port for sending emails.
    This setting specifies the port number used to connect to the SMTP server
    for sending outgoing emails.

    :type: Optional[int]
    :default: Value from ``SettingsDefaults.SMTP_PORT``
    :raises SmarterConfigurationError: If the value is not a valid port number.
    """

    @before_field_validator("smtp_port")
    def validate_smtp_port(cls, v: Optional[int]) -> Optional[int]:
        """Validates the `smtp_port` field.

        Args:
            v (Optional[int]): The SMTP port to validate.

        Returns:
            int: The validated SMTP port.
        """
        if v in [None, ""]:
            v = SettingsDefaults.SMTP_PORT
        try:
            retval = int(v)  # type: ignore
        except ValueError as e:
            raise SmarterValueError("Could not convert port number to int.") from e

        if not str(retval).isdigit() or not 1 <= int(retval) <= 65535:
            raise SmarterValueError("Invalid port number")

        return retval

    smtp_use_ssl: Optional[bool] = Field(
        SettingsDefaults.SMTP_USE_SSL,
        description="Whether to use SSL for SMTP connections.",
        examples=[True, False],
        title="SMTP Use SSL",
    )
    """
    Whether to use SSL for SMTP connections.
    This setting indicates whether SSL (Secure Sockets Layer) should be used
    when connecting to the SMTP server for sending emails.

    :type: Optional[bool]
    :default: Value from ``SettingsDefaults.SMTP_USE_SSL``
    :raises SmarterConfigurationError: If the value is not a boolean.
    """

    @before_field_validator("smtp_use_ssl")
    def validate_smtp_use_ssl(cls, v: Optional[Union[bool, str]]) -> bool:
        """Validates the `smtp_use_ssl` field.

        Args:
            v (Optional[Union[bool, str]]): The SMTP use SSL flag to validate.

        Returns:
            bool: The validated SMTP use SSL flag.
        """
        if isinstance(v, bool):
            return v
        if v in [None, ""]:
            return SettingsDefaults.SMTP_USE_SSL
        return str(v).lower() in ["true", "1", "yes", "on"]

    smtp_use_tls: Optional[bool] = Field(
        SettingsDefaults.SMTP_USE_TLS,
        description="Whether to use TLS for SMTP connections.",
        examples=[True, False],
        title="SMTP Use TLS",
    )
    """
    Whether to use TLS for SMTP connections.
    This setting indicates whether TLS (Transport Layer Security) should be used
    when connecting to the SMTP server for sending emails.

    :type: Optional[bool]
    :default: Value from ``SettingsDefaults.SMTP_USE_TLS``
    :raises SmarterConfigurationError: If the value is not a boolean.
    """

    @before_field_validator("smtp_use_tls")
    def validate_smtp_use_tls(cls, v: Optional[Union[bool, str]]) -> bool:
        """Validates the `smtp_use_tls` field.

        Args:
            v (Optional[Union[bool, str]]): The SMTP use TLS flag to validate.
        Returns:
            bool: The validated SMTP use TLS flag.
        """
        if isinstance(v, bool):
            return v
        if v in [None, ""]:
            return SettingsDefaults.SMTP_USE_TLS
        return str(v).lower() in ["true", "1", "yes", "on"]

    smtp_username: Optional[SecretStr] = Field(
        SettingsDefaults.SMTP_USERNAME,
        description="The SMTP username for authentication. Assumed to be an AWS SES-generatred IAM keypair username.",
        examples=["your-smtp-username"],
        title="SMTP Username",
    )
    """
    The SMTP username for authentication.
    This setting provides the username used to authenticate with the SMTP server.
    It is required for sending emails through the SMTP server.

    :type: Optional[str]
    :default: Value from ``SettingsDefaults.SMTP_USERNAME``
    :raises SmarterConfigurationError: If the value is not a string.
    """

    @before_field_validator("smtp_username")
    def validate_smtp_username(cls, v: Optional[SecretStr]) -> SecretStr:
        """Validates the `smtp_username` field.

        Args:
            v (Optional[str]): The SMTP username to validate.

        Returns:
            Optional[str]: The validated SMTP username.
        """
        if v is None:
            return SettingsDefaults.SMTP_USERNAME
        return v

    stripe_live_secret_key: Optional[SecretStr] = Field(
        SettingsDefaults.STRIPE_LIVE_SECRET_KEY,
        description="DEPRECATED: The secret key for Stripe live environment.",
        examples=["sk_live_xxxxxxxxxxxxxxxxxxxxxxxx"],
        title="Stripe Live Secret Key",
    )
    """
    .. deprecated:: 0.13.0
        This setting is deprecated and will be removed in a future release. Please use the new payment processing configuration settings.

    The secret key for Stripe live environment.
    This setting provides the secret key used to authenticate with Stripe's live environment.
    It is used for processing real transactions and payments.

    :type: Optional[str]
    :default: Value from ``SettingsDefaults.STRIPE_LIVE_SECRET_KEY``
    :raises SmarterConfigurationError: If the value is not a string.
    """

    @before_field_validator("stripe_live_secret_key")
    def validate_stripe_live_secret_key(cls, v: Optional[SecretStr]) -> SecretStr:
        """Validates the `stripe_live_secret_key` field.

        Args:
            v (Optional[SecretStr]): The Stripe live secret key to validate.
        Returns:
            SecretStr: The validated Stripe live secret key.
        """
        if v is None:
            warnings.warn(
                "The 'stripe_live_secret_key' field is deprecated and will be removed in a future release.",
                DeprecationWarning,
                stacklevel=2,
            )
            return SettingsDefaults.STRIPE_LIVE_SECRET_KEY

        if not isinstance(v, SecretStr):
            raise SmarterConfigurationError(f"stripe_live_secret_key of type {type(v)} is not a SecretStr.")
        return v

    stripe_test_secret_key: Optional[SecretStr] = Field(
        SettingsDefaults.STRIPE_TEST_SECRET_KEY,
        description="DEPRECATED: The secret key for Stripe test environment.",
        examples=["sk_test_xxxxxxxxxxxxxxxxxxxxxxxx"],
        title="Stripe Test Secret Key",
    )
    """
    .. deprecated:: 0.13.0
        This setting is deprecated and will be removed in a future release. Please use the new payment processing configuration settings.

    The secret key for Stripe test environment.
    This setting provides the secret key used to authenticate with Stripe's test environment.
    It is used for processing test transactions and payments.

    :type: Optional[str]
    :default: Value from ``SettingsDefaults.STRIPE_TEST_SECRET_KEY``
    :raises SmarterConfigurationError: If the value is not a string.
    """

    @before_field_validator("stripe_test_secret_key")
    def validate_stripe_test_secret_key(cls, v: Optional[SecretStr]) -> SecretStr:
        """Validates the `stripe_test_secret_key` field.

        Args:
            v (Optional[SecretStr]): The Stripe test secret key to validate.
        Returns:
            SecretStr: The validated Stripe test secret key.
        """
        if v is None:
            warnings.warn(
                "The 'stripe_test_secret_key' field is deprecated and will be removed in a future release.",
                DeprecationWarning,
                stacklevel=2,
            )
            return SettingsDefaults.STRIPE_TEST_SECRET_KEY

        if not isinstance(v, SecretStr):
            raise SmarterConfigurationError(f"stripe_test_secret_key of type {type(v)} is not a SecretStr.")
        return v

    ###########################################################################
    # Properties
    ###########################################################################

    @cached_property
    def smtp_is_configured(self) -> bool:
        """
        Return True if SMTP is configured. All required smtp fields must be set.

        Example:
            >>> print(smarter_settings.smtp_is_configured)
            True

        See Also:
            - smarter_settings.smtp_host
            - smarter_settings.smtp_port
            - smarter_settings.smtp_username
            - smarter_settings.smtp_password
            - smarter_settings.smtp_from_email
        """
        required_fields = [
            self.smtp_host,
            self.smtp_port,
            self.smtp_username,
            self.smtp_password,
            self.smtp_from_email,
        ]
        return all(field not in [None, "", DEFAULT_MISSING_VALUE] for field in required_fields)

    @cached_property
    def protocol(self) -> str:
        """
        Return the protocol: http or https.

        Example:
            >>> print(smarter_settings.protocol)
            'https'

        See Also:
            - smarter_settings.environment
            - SmarterEnvironments()
        """
        if self.environment in SmarterEnvironments.aws_environments:
            return "https"
        return "http"

    @property
    def data_directory(self) -> str:
        """
        Return the path to the data directory:

        Example:
            >>> print(smarter_settings.data_directory)
            '/home/smarter_user/data'

        Note:
            This is based on the Dockerfile located in the root of the repository.
            See https://github.com/smarter-sh/smarter/blob/main/Dockerfile
        """
        return "/home/smarter_user/data"

    @property
    def environment_is_local(self) -> bool:
        """
        Return True if the environment is local.

        Example:
            >>> print(smarter_settings.environment_is_local)
            True

        See Also:
            - smarter_settings.environment
            - SmarterEnvironments()
        """
        return self.environment == SmarterEnvironments.LOCAL

    @cached_property
    def environment_cdn_domain(self) -> str:
        """
        Return the CDN domain based on the environment domain.

        Examples:
            >>> print(smarter_settings.environment_cdn_domain)
            'cdn.alpha.platform.example.com'
            >>> print(smarter_settings.environment_cdn_domain)
            'cdn.localhost:8000'

        See Also:
            - smarter_settings.platform_subdomain
            - smarter_settings.environment_platform_domain
            - smarter_settings.environment
            - SmarterEnvironments()
        """
        if self.environment == SmarterEnvironments.LOCAL:
            return f"cdn.{SmarterEnvironments.ALPHA}.{self.platform_subdomain}.{self.root_domain}"
        return f"cdn.{self.environment_platform_domain}"

    @cached_property
    def environment_cdn_url(self) -> str:
        """
        Return the CDN URL for the environment.

        Example:
            >>> print(smarter_settings.environment_cdn_url)
            https://cdn.alpha.platform.example.com
            >>> print(smarter_settings.environment_cdn_url)
            https://cdn.localhost:8000

        Raises:
            SmarterConfigurationError: If the constructed URL is invalid.

        Note:
            See https://github.com/smarter-sh/smarter-infrastructure for CDN setup details.
            Based on AWS CloudFront, AWS S3 and AWS Route 53. But, there are many details
            with regard to bucket policies, CNAME setup, SSL certificates, and so forth
            that are outside the scope of this comment. Please refer to the Terraform
            infrastructure repository for more information.

        See Also:
            - SmarterValidator.urlify()
            - smarter_settings.environment_cdn_domain
            - smarter_settings.environment
        """
        if self.environment == SmarterEnvironments.LOCAL:
            retval = SmarterValidator.urlify(self.environment_cdn_domain, environment=SmarterEnvironments.ALPHA)
        else:
            retval = SmarterValidator.urlify(self.environment_cdn_domain, environment=self.environment)
        if retval is None:
            raise SmarterConfigurationError(
                f"Invalid environment_cdn_domain: {self.environment_cdn_domain}. "
                "Please check your environment settings."
            )
        return retval

    @property
    def platform_subdomain(self) -> str:
        """
        Return the platform subdomain.

        Example:
            >>> print(smarter_settings.platform_subdomain)
            'platform'

        See Also:
            - SMARTER_PLATFORM_SUBDOMAIN
        """
        return SMARTER_PLATFORM_SUBDOMAIN

    @cached_property
    def root_platform_domain(self) -> str:
        """
        Return the platform domain name for the root domain.

        Example:
            >>> print(smarter_settings.root_platform_domain)
            'platform.example.com'

        See Also:
            - smarter.settings.platform_subdomain
            - smarter_settings.root_domain
        """
        return f"{self.platform_subdomain}.{self.root_domain}"

    @cached_property
    def platform_url(self) -> str:
        """
        Return the platform URL for the root platform domain and environment.

        Example:
            >>> print(smarter_settings.platform_url)
            https://platform.example.com

        Raises:
            SmarterConfigurationError: If the constructed URL is invalid.

        See Also:
            - SmarterValidator.urlify()
            - smarter_settings.root_platform_domain
            - smarter_settings.environment
        """
        retval = SmarterValidator.urlify(self.root_platform_domain, environment=self.environment)
        if retval is None:
            raise SmarterConfigurationError(
                f"Invalid root_platform_domain: {self.root_platform_domain}. " "Please check your environment settings."
            )
        return retval

    @cached_property
    def environment_platform_domain(self) -> str:
        """
        Return the complete domain name, including environment prefix if applicable.

        Examples:
            >>> print(smarter_settings.environment_platform_domain)
            'alpha.platform.example.com'
            >>> print(smarter_settings.environment_platform_domain)
            'localhost:8000'

        Note:
            Returns the root domain for the production environment. Otherwise,
            the returned domain is based on the environment and platform configuration.

        See Also:
            - smarter_settings.root_platform_domain
            - SmarterEnvironments()
            - self.environment
        """
        if self.environment == SmarterEnvironments.PROD:
            return self.root_platform_domain
        if self.environment in SmarterEnvironments.aws_environments:
            return f"{self.environment}.{self.root_platform_domain}"
        if self.environment == SmarterEnvironments.LOCAL:
            return "localhost:8000"
        # default domain format
        return f"{self.environment}.{self.root_platform_domain}"

    @cached_property
    def all_domains(self) -> List[str]:
        """
        Return all domains for the environment. Domains are
        generated from the root domain, subdomains, and environments and
        are returned as a sorted list.

        Example::

            [
                'api.example.com',
                'api.alpha.platform.example.com',
                'api.beta.platform.example.com',
                'api.localhost:8000',
                'api.next.platform.example.com',
                'example.com',
                'platform.example.com',
                'alpha.platform.example.com',
                'beta.platform.example.com',
                'localhost:8000',
                'next.platform.example.com'
            ]

        See Also:
            - SmarterEnvironments()
            - smarter_settings.platform_subdomain
            - smarter_settings.api_subdomain
            - smarter_settings.root_domain
            - smarter_settings.root_api_domain
            - smarter_settings.root_platform_domain
        """
        environments = [
            None,  # for root domains (no environment prefix)
            SmarterEnvironments.ALPHA,
            SmarterEnvironments.BETA,
            SmarterEnvironments.NEXT,
        ]
        subdomains = [
            self.platform_subdomain,
            self.api_subdomain,
        ]
        domains = set()
        # Add root domains
        domains.add(self.root_domain)
        domains.add(self.root_api_domain)
        domains.add(self.root_platform_domain)
        # Add environment/subdomain combinations
        for subdomain in subdomains:
            # example: platform.example.com, api.platform.example.com
            domains.add(f"{subdomain}.{self.root_domain}")
            for environment in environments[1:]:  # skip None for env-prefixed
                # example: alpha.platform.example.com, alpha.api.platform.example.com
                domains.add(f"{environment}.{subdomain}.{self.root_domain}")
        return sorted(domains)

    @cached_property
    def environment_url(self) -> str:
        """
        Return the environment URL, derived from the environment platform domain.

        Example:
            >>> print(smarter_settings.environment_url)
            https://alpha.platform.example.com

        Raises:
            SmarterConfigurationError: If the constructed URL is invalid.

        See Also:
            - SmarterValidator.urlify()
            - smarter_settings.environment_platform_domain
            - smarter_settings.environment
        """
        retval = SmarterValidator.urlify(self.environment_platform_domain, environment=self.environment)
        if retval is None:
            raise SmarterConfigurationError(
                f"Invalid environment_platform_domain: {self.environment_platform_domain}. "
                "Please check your environment settings."
            )
        return retval

    @cached_property
    def platform_name(self) -> str:
        """
        Return the platform name, derived from the root domain.

        Example:
            >>> print(smarter_settings.platform_name)
            'smarter'

        See Also:
            - smarter_settings.root_domain
        """
        return self.root_domain.split(".")[0]

    @cached_property
    def function_calling_identifier_prefix(self) -> str:
        """
        Return the prefix for function calling identifiers.

        Example:
            >>> print(smarter_settings.function_calling_identifier_prefix)
            'smarter_plugin'

        See Also:
            - smarter_settings.platform_name
        """
        return f"{self.platform_name}_plugin"

    @cached_property
    def environment_namespace(self) -> str:
        """
        Return the Kubernetes namespace for the environment.

        Example:
            >>> print(smarter_settings.environment_namespace)
            'smarter-platform-alpha'

        See Also:
            - smarter_settings.platform_subdomain
            - smarter_settings.platform_name
            - smarter_settings.environment
        """
        return f"{self.platform_name}-{self.platform_subdomain}-{settings.environment}"

    @property
    def api_subdomain(self) -> str:
        """
        Return the API subdomain for the platform.

        Example:
            >>> print(smarter_settings.api_subdomain)
            'api'
        return SMARTER_API_SUBDOMAIN
        See Also:
            - SMARTER_API_SUBDOMAIN
        """
        return SMARTER_API_SUBDOMAIN

    @cached_property
    def root_api_domain(self) -> str:
        """
        Return the root API domain name, generated
        from the system constant `SMARTER_API_SUBDOMAIN` and the root platform domain.

        Example:
            >>> print(smarter_settings.root_api_domain)
            'api.example.com'

        See Also:
            - SMARTER_API_SUBDOMAIN
            - smarter_settings.root_domain
            - smarter_settings.api_subdomain
        """
        return f"{self.api_subdomain}.{self.root_domain}"

    @cached_property
    def environment_api_domain(self) -> str:
        """
        Return the API domain name for the current environment.

        Example:
            >>> print(smarter_settings.environment_api_domain)
            'alpha.api.platform.example.com'
            >>> print(smarter_settings.environment_api_domain)
            'api.localhost:8000'

        Note:
            Returns the root domain for the production environment. Otherwise,
            the returned domain is based on the environment and platform configuration.
            In production, this will be the root API domain; in local or other environments,
            it will be prefixed accordingly.

        See Also:
            - smarter_settings.root_api_domain
            - smarter_settings.aws_environments
            - SmarterEnvironments()
            - SMARTER_API_SUBDOMAIN
        """
        if self.environment == SmarterEnvironments.PROD:
            return self.root_api_domain
        if self.environment in SmarterEnvironments.aws_environments:
            return f"{self.environment}.{self.root_api_domain}"
        if self.environment == SmarterEnvironments.LOCAL:
            return f"{SMARTER_API_SUBDOMAIN}.localhost:8000"
        # default domain format
        return f"{self.environment}.{self.root_api_domain}"

    @cached_property
    def environment_api_url(self) -> str:
        """
        Creates a valid url from smarter_settings.environment_api_domain.
        Based on the Smarter shared resource identifier and the root platform domain.
        Uses urlify() to ensure consistency in http protocol and formatting and
        trailing slash.

        Example:
            >>> print(smarter_settings.environment_api_url)
            'https://alpha.api.platform.example.com'

        Raises:
            SmarterConfigurationError: If the constructed URL is invalid.

        See Also:
            - SmarterValidator.urlify()
            - smarter_settings.environment_api_domain
            - smarter_settings.environment
        """
        retval = SmarterValidator.urlify(self.environment_api_domain, environment=self.environment)
        if retval is None:
            raise SmarterConfigurationError(
                f"Invalid environment_api_domain: {self.environment_api_domain}. "
                "Please check your environment settings."
            )
        return retval

    @cached_property
    def aws_s3_bucket_name(self) -> str:
        """
        Returns the AWS S3 bucket name for the current environment.
        The bucket name is constructed from the Smarter shared resource identifier
        and the root platform domain.

        Example:
            >>> print(smarter_settings.aws_s3_bucket_name)
            'alpha.platform.example.com'

        Note:
            In local environments, this returns 'alpha.platform.example.com' as a proxy.

        See Also:
            - smarter_settings.shared_resource_identifier
            - smarter_settings.root_platform_domain
            - SmarterEnvironments()
            - smarter_settings.environment_platform_domain
        """
        if self.environment == SmarterEnvironments.LOCAL:
            return f"{SmarterEnvironments.ALPHA}.{self.root_platform_domain}"
        return self.environment_platform_domain

    @property
    def is_using_dotenv_file(self) -> bool:
        """
        Indicates whether a `.env` file was loaded for this instance of smarter_settings.

        Returns:
            bool: True if a `.env` file was loaded, False otherwise.

        Example:
            >>> print(smarter_settings.is_using_dotenv_file)
            True

        Note:
            This property reflects the state at the time the settings object was created.
            It would gemnerally only be expected to be True in local development environments.

        See Also:
            - DOT_ENV_LOADED
        """
        return DOT_ENV_LOADED

    @cached_property
    def environment_variables(self) -> List[str]:
        """
        Lists all environment variables.

        Returns:
            List[str]: A list of the environment variable names currently set in the OS environment
                in which the application is running (e.g., the Linux process environment,
                the operating Kubernetes Pod).
        Example:
            >>> settings.environment_variables
            [
                'PAT',
                'SECRET_KEY',
                'FERNET_ENCRYPTION_KEY',
                'MYSQL_TEST_DATABASE_SECRET_NAME',
                'MYSQL_TEST_DATABASE_PASSWORD',
                'ENVIRONMENT',
                'PYTHONPATH',
                'DEVELOPER_MODE',
                'GEMINI_API_KEY',
                'ANTHROPIC_API_KEY',
                'COHERE_API_KEY',
                'FIREWORKS_API_KEY',
                'LLAMA_API_KEY',
                'MISTRAL_API_KEY',
                'OPENAI_API_KEY',
                'TOGETHERAI_API_KEY',
                'GOOGLE_SERVICE_ACCOUNT_B64',
                'GOOGLE_MAPS_API_KEY',
                'SOCIAL_AUTH_GOOGLE_OAUTH2_KEY',
                'SOCIAL_AUTH_GOOGLE_OAUTH2_SECRET',
                'SOCIAL_AUTH_GITHUB_KEY',
                'SOCIAL_AUTH_GITHUB_SECRET',
                'SOCIAL_AUTH_LINKEDIN_OAUTH2_KEY',
                'SOCIAL_AUTH_LINKEDIN_OAUTH2_SECRET',
                'MAILCHIMP_API_KEY',
                'MAILCHIMP_LIST_ID',
                'PINECONE_API_KEY',
                'PINECONE_ENVIRONMENT',
                'ROOT_DOMAIN',
                'NAMESPACE',
                'MYSQL_HOST',
                'MYSQL_PORT',
                'MYSQL_DATABASE',
                'MYSQL_PASSWORD',
                'MYSQL_USERNAME',
                'MYSQL_ROOT_USERNAME',
                'MYSQL_ROOT_PASSWORD',
                'LOGIN_URL',
                'ADMIN_PASSWORD',
                'ADMIN_USERNAME',
                'DOCKER_IMAGE'
            ]

        Note:
            This list reflects the environment at the time the settings object was created.
        """
        return list(os.environ.keys())

    @property
    def smarter_api_key_max_lifetime_days(self) -> int:
        """Maximum lifetime for Smarter API keys in days.

        Returns:
            int: The number of days.

        Example:
            >>> print(smarter_settings.smarter_api_key_max_lifetime_days)
            90

        Warning:
            Changing this value requires a platform rebuild/redeploy.
            Expired API keys still function but will log warnings.

        See Also:
            - SMARTER_API_KEY_MAX_LIFETIME_DAYS
        """
        return SMARTER_API_KEY_MAX_LIFETIME_DAYS

    @cached_property
    def smarter_reactjs_app_loader_url(self) -> str:
        """
        Return the full URL to the ReactJS app loader script.
        This is used for loading the ReactJS Chat
        frontend component into html web pages.

        Example:
            >>> print(smarter_settings.smarter_reactjs_app_loader_url)
            'https://alpha.platform.example.com/ui-chat/app-loader.js'

        See Also:
            - smarter_settings.environment_cdn_url
            - smarter_settings.smarter_reactjs_app_loader_path
        """
        return urljoin(self.environment_cdn_url, self.smarter_reactjs_app_loader_path)

    @cached_property
    def smarter_reactjs_root_div_id(self) -> str:
        """
        Return the HTML div ID used as the root for the ReactJS Chat app.
        Start with a string like: "example.com/v1/ui-chat/root", then
        convert it into an html safe id like: "example-com-v1-ui-chat-root"

        Example:
            >>> print(smarter_settings.smarter_reactjs_root_div_id)
            'example-com-v1-ui-chat-root'
        """
        APP_LOADER_FILENAME = "app-loader.js"

        loader_path = self.smarter_reactjs_app_loader_path
        if APP_LOADER_FILENAME not in loader_path:
            raise SmarterConfigurationError(
                f"Expected 'app-loader.js' in smarter_reactjs_app_loader_path, got: {loader_path}"
            )

        div_root_id = SmarterApiVersions.V1 + self.smarter_reactjs_app_loader_path.replace(APP_LOADER_FILENAME, "root")
        div_root_id = div_root_id.replace(".", "-").replace("/", "-")

        return div_root_id

    @cached_property
    def version(self) -> str:
        """
        Current version of the Smarter platform codebase
        based on the semantic version currently persisted
        to smarter.__version__.py.

        Example:
            >>> print(smarter_settings.version)
            '0.13.35'

        Note:
            This value is managed by the NPM semantic-release tooling
            process and should not be modified manually. Versions are
            bumped automatically via a GitHub Actions workflow that is
            executed on merges to the main branch. The nature of the
            version bump is based on commit messages in the merge.
            See https://github.com/smarter-sh/smarter/blob/main/docs/legacy/SEMANTIC_VERSIONING.md for more information.
        """
        return get_semantic_version()

    def dump(self) -> dict:
        """
        Dump all settings. Useful for debugging and logging.

        Returns:
            dict: A dictionary containing all settings and their values.

        Example:
            >>> import json
            >>> print(json.dumps(smarter_settings.dump(), indent=2))
            {
              "environment": {
                "is_using_dotenv_file": true,
                "os": "posix",
                ....
                },

        Note:
            Sensitive values are masked by Pydantic SecretStr and will not be displayed in full.
            The dump is cached after the first call for performance.
        """

        def get_installed_packages():
            return [(dist.metadata["Name"], dist.version) for dist in distributions()]

        if self._dump:
            return self._dump

        packages = get_installed_packages()
        packages_dict = [{"name": name, "version": version} for name, version in packages]

        self._dump = {
            "environment": {
                "is_using_dotenv_file": self.is_using_dotenv_file,
                "os": os.name,
                "system": platform.system(),
                "release": platform.release(),
                "shared_resource_identifier": self.shared_resource_identifier,
                "debug_mode": self.debug_mode,
                "dump_defaults": self.dump_defaults,
                "version": self.version,
                "python_version": platform.python_version(),
                "python_implementation": platform.python_implementation(),
                "python_compiler": platform.python_compiler(),
                "python_build": platform.python_build(),
                "python_installed_packages": packages_dict,
            },
            "anthropic": {
                "anthropic_api_key": self.anthropic_api_key,
            },
            "google": {
                "google_maps_api_key": self.google_maps_api_key,
                "gemini_api_key": self.gemini_api_key,
                "google_service_account": self.google_service_account,
            },
            "metaai": {
                "llama_api_key": self.llama_api_key,
            },
            "opeanai": {
                "openai_api_organization": self.openai_api_organization,
                "openai_api_key": self.openai_api_key,
            },
            "openai_passthrough": {
                "aws_s3_bucket_name": self.aws_s3_bucket_name,
                "langchain_memory_key": self.langchain_memory_key,
                "openai_endpoint_image_n": self.openai_endpoint_image_n,
                "openai_endpoint_image_size": self.openai_endpoint_image_size,
            },
        }
        if self.dump_defaults:
            settings_defaults = SettingsDefaults.to_dict()
            self._dump["settings_defaults"] = settings_defaults

        if self.is_using_dotenv_file:
            self._dump["environment"]["dotenv"] = self.environment_variables

        self._dump = recursive_sort_dict(self._dump)
        return self._dump


@lru_cache(maxsize=1)
def get_settings() -> Settings:
    """Get the singleton settings instance."""
    try:
        return Settings()
    except ValidationError as e:
        raise SmarterConfigurationError("Invalid configuration: " + str(e)) from e


settings = get_settings()

__all__ = ["settings", "SettingsDefaults"]<|MERGE_RESOLUTION|>--- conflicted
+++ resolved
@@ -469,10 +469,6 @@
 
     LOG_LEVEL: int = logging.DEBUG if DEBUG_MODE else logging.INFO
 
-<<<<<<< HEAD
-    LOGO: str = os.environ.get(
-        "OPENAI_API_ORGANIZATION", "https://cdn.platform.smarter.sh/images/logo/smarter-crop.png"
-=======
     LOGO: HttpUrl = get_env("LOGO", "https://cdn.example.com/images/logo/logo.png")
     MAILCHIMP_API_KEY: SecretStr = SecretStr(get_env("MAILCHIMP_API_KEY", is_secret=True))
     MAILCHIMP_LIST_ID = get_env("MAILCHIMP_LIST_ID")
@@ -482,7 +478,6 @@
     MYSQL_TEST_DATABASE_SECRET_NAME = get_env(
         "MYSQL_TEST_DATABASE_SECRET_NAME",
         "smarter_test_db",
->>>>>>> 3633c72d
     )
     MYSQL_TEST_DATABASE_PASSWORD: SecretStr = SecretStr(get_env("MYSQL_TEST_DATABASE_PASSWORD", is_secret=True))
 
