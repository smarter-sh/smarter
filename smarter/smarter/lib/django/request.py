--- conflicted
+++ resolved
@@ -269,28 +269,12 @@
         if self._url_urlunparse_without_params:
             return self._url_urlunparse_without_params
 
-<<<<<<< HEAD
-        if self._url:
-            # rebuild the url minus any query parameters
-            # example:
-            # a request url like https://hr.3141-5926-5359.alpha.api.smarter.sh/config/?session_key=38486326c21ef4bcb7e7bc305bdb062f16ee97ed8d2462dedb4565c860cd8ecc
-            # will return https://hr.3141-5926-5359.alpha.api.smarter.sh/config/
-            self._url_urlunparse_without_params = urlunsplit(
-                (self._url.scheme, self._url.netloc, self._url.path, "", "")
-            )
-            self._url_urlunparse_without_params = SmarterValidator.urlify(self._url_urlunparse_without_params)
-            return self._url_urlunparse_without_params
-        logger.warning(
-            "%s.url() - property was accessed prior to url being set. Returning None", self.formatted_class_name
-        )
-=======
         logger.error(
             "%s.url() property was accessed before it was initialized. request: %s",
             self.formatted_class_name,
             self.smarter_request,
         )
         raise SmarterValueError("The URL has not been initialized. Please check the request object.")
->>>>>>> 506ea0df
 
     @property
     def parsed_url(self) -> ParseResult:
