"""This module is used to suppress DisallowedHost exception and return HttpResponseForbidden instead."""

import fnmatch
import logging
import re

from django.http import HttpResponseForbidden

from smarter.common.classes import SmarterMiddlewareMixin
from smarter.common.conf import settings as smarter_settings
from smarter.lib.cache import cache_results
from smarter.lib.cache import lazy_cache as cache
from smarter.lib.django import waffle
from smarter.lib.django.waffle import SmarterWaffleSwitches
from smarter.lib.logging import WaffleSwitchedLoggerWrapper


def should_log(level):
    """Check if logging should be done based on the waffle switch."""
    return waffle.switch_is_active(SmarterWaffleSwitches.MIDDLEWARE_LOGGING) and level >= smarter_settings.log_level


base_logger = logging.getLogger(__name__)
logger = WaffleSwitchedLoggerWrapper(base_logger, should_log)

ALLOWED_PATTERNS = [re.compile(pattern) for pattern in smarter_settings.sensitive_files_amnesty_patterns]
SENSITIVE_FILES = list(
    {
        ".env",
        "config.php",
        "wp-config.php",
        "settings.py",
        ".bak",
        ".tmp",
        ".swp",
        ".git",
        ".svn",
        "id_rsa",
        "id_dsa",
        ".DS_Store",
        "login.action",
        ".vscode",
        "info.php",
        "phpinfo.php",
        "php.ini",
        "phpmyadmin",
        "pma",
        "mysql",
        "db",
        "database",
        "backup",
        "dump",
        "sql",
        "sqlite",
        "mssql",
        "oracle",
        "postgres",
        "postgresql",
        "db.sqlite",
        "db.sqlite3",
        "db.mssql",
        "db.oracle",
        "db.postgres",
        "db.postgresql",
        "db.mysql",
        "db.sql",
        "composer.json",
        "composer.lock",
        "package.json",
        "package-lock.json",
        "yarn.lock",
        "Gemfile",
        "Gemfile.lock",
        "Pipfile",
        "Pipfile.lock",
        "requirements.txt",
        "credentials.json",
        "secrets.json",
        "*.pem",
        "*.key",
        "*.crt",
        "*.cer",
        "*.p12",
        "*.pfx",
        "*.jks",
        "*.keystore",
        "*.env.local",
        "*.env.development",
        "*.env.production",
        "*.env.test",
        "*.env.qa",
        "*.env.staging",
        "*.env.*",
        "*.bak",
        "*.tmp",
        "*.swp",
        "*.log",
        "*.pid",
        "*.sock",
        "*.pid.lock",
        "*.pidfile",
        "ecp/Current/exporttool/microsoft.exchange.ediscovery.exporttool.application",
    }
)


class SmarterBlockSensitiveFilesMiddleware(SmarterMiddlewareMixin):
    """
    Middleware to return HttpResponseForbidden for common sensitive files, regardless of whether these
    do or do not exist. This is a countermeasure against simple, brute-force attacks
    and automated 'bot' clients probing for sensitive files. This middleware works from a static list
    of common sensitive files and patterns, returning a 403 Forbidden response for requests matching these files.

    This middleware inspects incoming HTTP requests and blocks access to files and paths that are commonly
    targeted by attackers or bots, such as configuration files, environment files, backup files, and private keys.
    If a client attempts to access these files more than a configurable threshold within a time window, their
    requests are throttled and further attempts are blocked with a 403 Forbidden response.

    The middleware also supports an "amnesty" mechanism, allowing certain patterns to bypass blocking, and
    provides detailed logging for all blocking and throttling events.

    :cvar int THROTTLE_LIMIT: The maximum number of blocked sensitive file requests allowed from a single client IP within the timeout period before blocking is triggered. Default is 5.
    :cvar int THROTTLE_TIMEOUT: The duration of the timeout window in seconds during which blocked requests are counted and blocking is enforced. Default is 600 seconds (10 minutes).
    :cvar allowed_patterns: Patterns for which requests are granted amnesty and not blocked, even if they match sensitive files.
    :vartype allowed_patterns: tuple
    :cvar sensitive_files: Set of filenames and patterns considered sensitive and subject to blocking.
    :vartype sensitive_files: set

    **Key Features**

    - Blocks requests for a comprehensive list of sensitive files and file patterns.
    - Throttles repeated attempts from the same client IP and blocks further requests after a threshold.
    - Supports amnesty patterns to allow exceptions for specific paths.
    - Provides detailed logging for all blocking, throttling, and amnesty events.
    - Integrates with Django's cache for tracking request counts and with application logging.

    .. note::
        - Amnesty patterns can be configured via the ``smarter_settings.sensitive_files_amnesty_patterns`` Django setting.
        - Logging is controlled via a waffle switch and the application's log level.
        - The client IP is determined using the :meth:`get_client_ip` method.

    **Example**

    To enable this middleware, add it to your Django project's middleware settings::

        MIDDLEWARE = [
            ...
            'smarter.lib.django.middleware.sensitive_files.SmarterBlockSensitiveFilesMiddleware',
            ...
        ]

    :param get_response: The next middleware or view in the Django request/response chain.
    :type get_response: callable

    :returns: The HTTP response object, or a 403 Forbidden response if the request is blocked.
    :rtype: django.http.HttpResponse or django.http.HttpResponseForbidden
    """

    THROTTLE_LIMIT = 5
    THROTTLE_TIMEOUT = 600  # seconds (10 minutes)

    def __init__(self, get_response):
        super().__init__(get_response)
        self.get_response = get_response

        # grant amnesty for specific patterns
<<<<<<< HEAD
        self.allowed_patterns = [
            re.compile(pattern) for pattern in getattr(settings, "SMARTER_SENSITIVE_FILES_AMNESTY_PATTERNS", [])
        ]
        self.sensitive_files = {
            ".env",
            "config.php",
            "wp-config.php",
            "settings.py",
            ".bak",
            ".tmp",
            ".swp",
            ".git",
            ".svn",
            "id_rsa",
            "id_dsa",
            ".DS_Store",
            "login.action",
            ".vscode",
            "info.php",
            "phpinfo.php",
            "php.ini",
            "phpmyadmin",
            "pma",
            "mysql",
            "db",
            "database",
            "backup",
            "dump",
            "sql",
            "sqlite",
            "mssql",
            "oracle",
            "postgres",
            "postgresql",
            "db.sqlite",
            "db.sqlite3",
            "db.mssql",
            "db.oracle",
            "db.postgres",
            "db.postgresql",
            "db.mysql",
            "db.sql",
            "composer.json",
            "composer.lock",
            "package.json",
            "package-lock.json",
            "yarn.lock",
            "Gemfile",
            "Gemfile.lock",
            "Pipfile",
            "Pipfile.lock",
            "requirements.txt",
            "credentials.json",
            "secrets.json",
            "*.pem",
            "*.key",
            "*.crt",
            "*.cer",
            "*.p12",
            "*.pfx",
            "*.jks",
            "*.keystore",
            "*.env.local",
            "*.env.development",
            "*.env.production",
            "*.env.test",
            "*.env.qa",
            "*.env.staging",
            "*.env.*",
            "*.bak",
            "*.tmp",
            "*.swp",
            "*.log",
            "*.pid",
            "*.sock",
            "*.pid.lock",
            "*.pidfile",
            "ecp/Current/exporttool/microsoft.exchange.ediscovery.exporttool.application",
        }
=======
        self.allowed_patterns = ALLOWED_PATTERNS
        self.sensitive_files = SENSITIVE_FILES
>>>>>>> 3633c72d

    def __call__(self, request):
        request_path = request.path.lower()
        if request_path.replace("/", "") in self.amnesty_urls:
            logger.info("%s amnesty granted to: %s", self.formatted_class_name, request.path)
            return self.get_response(request)

        for pattern in self.allowed_patterns:
            if pattern.match(request_path):
                logger.info(
<<<<<<< HEAD
                    "%s amnesty granted to: %s because it matches an allowed pattern in settings.SMARTER_SENSITIVE_FILES_AMNESTY_PATTERNS",
=======
                    "%s amnesty granted to: %s because it matches an allowed pattern in settings.smarter_settings.sensitive_files_amnesty_patterns",
>>>>>>> 3633c72d
                    self.formatted_class_name,
                    request.path,
                )
                return self.get_response(request)

        client_ip = self.get_client_ip(request)
        if not client_ip:
            return self.get_response(request)

        # Throttle check
        throttle_key = f"sensitive_files_throttle:{client_ip}"
        blocked_count = cache.get(throttle_key, 0)
        if blocked_count >= self.THROTTLE_LIMIT:
            logger.warning(
                "%s Throttled client %s after %d blocked requests", self.formatted_class_name, client_ip, blocked_count
            )
            return HttpResponseForbidden(
                "You have been blocked due to too many suspicious requests from your IP. Try again later or contact support@smarter.sh."
            )

        path_basename = request_path.rsplit("/", 1)[-1]

        @cache_results()
        def cached_amnesty_check(path) -> bool:
            for sensitive_file in self.sensitive_files:
                sensitive_file = sensitive_file.lower()
                if fnmatch.fnmatch(path, sensitive_file):
                    return False
            return True

        if cached_amnesty_check(path_basename):
            return self.get_response(request)

        for sensitive_file in self.sensitive_files:
            sensitive_file = sensitive_file.lower()
            if (
                fnmatch.fnmatch(path_basename, sensitive_file)
                or fnmatch.fnmatch(request_path, sensitive_file)
                or sensitive_file in request_path
            ):
                logger.warning("%s Blocked request for sensitive file: %s", self.formatted_class_name, request.path)

                try:
                    blocked_count = cache.incr(throttle_key)
                except ValueError:
                    cache.set(throttle_key, 1, timeout=self.THROTTLE_TIMEOUT)
                    blocked_count = 1
                else:
                    cache.set(throttle_key, blocked_count, timeout=self.THROTTLE_TIMEOUT)
                return HttpResponseForbidden(
                    "Your request has been blocked by Smarter. Contact support@smarter.sh for assistance."
                )
        return self.get_response(request)<|MERGE_RESOLUTION|>--- conflicted
+++ resolved
@@ -164,90 +164,8 @@
         self.get_response = get_response
 
         # grant amnesty for specific patterns
-<<<<<<< HEAD
-        self.allowed_patterns = [
-            re.compile(pattern) for pattern in getattr(settings, "SMARTER_SENSITIVE_FILES_AMNESTY_PATTERNS", [])
-        ]
-        self.sensitive_files = {
-            ".env",
-            "config.php",
-            "wp-config.php",
-            "settings.py",
-            ".bak",
-            ".tmp",
-            ".swp",
-            ".git",
-            ".svn",
-            "id_rsa",
-            "id_dsa",
-            ".DS_Store",
-            "login.action",
-            ".vscode",
-            "info.php",
-            "phpinfo.php",
-            "php.ini",
-            "phpmyadmin",
-            "pma",
-            "mysql",
-            "db",
-            "database",
-            "backup",
-            "dump",
-            "sql",
-            "sqlite",
-            "mssql",
-            "oracle",
-            "postgres",
-            "postgresql",
-            "db.sqlite",
-            "db.sqlite3",
-            "db.mssql",
-            "db.oracle",
-            "db.postgres",
-            "db.postgresql",
-            "db.mysql",
-            "db.sql",
-            "composer.json",
-            "composer.lock",
-            "package.json",
-            "package-lock.json",
-            "yarn.lock",
-            "Gemfile",
-            "Gemfile.lock",
-            "Pipfile",
-            "Pipfile.lock",
-            "requirements.txt",
-            "credentials.json",
-            "secrets.json",
-            "*.pem",
-            "*.key",
-            "*.crt",
-            "*.cer",
-            "*.p12",
-            "*.pfx",
-            "*.jks",
-            "*.keystore",
-            "*.env.local",
-            "*.env.development",
-            "*.env.production",
-            "*.env.test",
-            "*.env.qa",
-            "*.env.staging",
-            "*.env.*",
-            "*.bak",
-            "*.tmp",
-            "*.swp",
-            "*.log",
-            "*.pid",
-            "*.sock",
-            "*.pid.lock",
-            "*.pidfile",
-            "ecp/Current/exporttool/microsoft.exchange.ediscovery.exporttool.application",
-        }
-=======
         self.allowed_patterns = ALLOWED_PATTERNS
         self.sensitive_files = SENSITIVE_FILES
->>>>>>> 3633c72d
 
     def __call__(self, request):
         request_path = request.path.lower()
@@ -258,11 +176,7 @@
         for pattern in self.allowed_patterns:
             if pattern.match(request_path):
                 logger.info(
-<<<<<<< HEAD
-                    "%s amnesty granted to: %s because it matches an allowed pattern in settings.SMARTER_SENSITIVE_FILES_AMNESTY_PATTERNS",
-=======
                     "%s amnesty granted to: %s because it matches an allowed pattern in settings.smarter_settings.sensitive_files_amnesty_patterns",
->>>>>>> 3633c72d
                     self.formatted_class_name,
                     request.path,
                 )
