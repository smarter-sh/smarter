"""This module is used to suppress DisallowedHost exception and return HttpResponseForbidden instead."""

import fnmatch
import logging
import re

from django.http import HttpResponseForbidden
from django.utils.deprecation import MiddlewareMixin

from smarter.common.classes import SmarterHelperMixin


logger = logging.getLogger(__name__)


class BlockSensitiveFilesMiddleware(MiddlewareMixin, SmarterHelperMixin):
    """Block requests for common sensitive files."""

    def __init__(self, get_response):
        super().__init__(get_response)
        self.get_response = get_response

        # grant amnesty for specific patterns
        self.allowed_patterns = [
            re.compile(r"^/dashboard/account/password-reset-link/[^/]+/[^/]+/$"),
<<<<<<< HEAD
            re.compile(r"^/docs/json-schema/sqlconnection/$"),
            re.compile(r"^/api/v1/cli/schema/sqlconnection/$"),
            re.compile(r"^/docs/manifest/sqlconnection/$"),
=======
            re.compile(r"^/api(/.*)?$"),
            re.compile(r"^/admin(/.*)?$"),
            re.compile(r"^/plugin(/.*)?$"),
            re.compile(r"^/docs/manifest(/.*)?$"),
            re.compile(r"^/docs/json-schema(/.*)?$"),
>>>>>>> 506ea0df
        ]
        self.sensitive_files = {
            ".env",
            "config.php",
            "wp-config.php",
            "settings.py",
            ".bak",
            ".tmp",
            ".swp",
            ".git",
            ".svn",
            "id_rsa",
            "id_dsa",
            ".DS_Store",
            "login.action",
            ".vscode",
            "info.php",
            "phpinfo.php",
            "php.ini",
            "phpmyadmin",
            "pma",
            "mysql",
            "db",
            "database",
            "backup",
            "dump",
            "sql",
            "sqlite",
            "mssql",
            "oracle",
            "postgres",
            "postgresql",
            "db.sqlite",
            "db.sqlite3",
            "db.mssql",
            "db.oracle",
            "db.postgres",
            "db.postgresql",
            "db.mysql",
            "db.sql",
            "composer.json",
            "composer.lock",
            "package.json",
            "package-lock.json",
            "yarn.lock",
            "Gemfile",
            "Gemfile.lock",
            "Pipfile",
            "Pipfile.lock",
            "requirements.txt",
            "credentials.json",
            "secrets.json",
            "*.pem",
            "*.key",
            "*.crt",
            "*.cer",
            "*.p12",
            "*.pfx",
            "*.jks",
            "*.keystore",
            "*.env.local",
            "*.env.development",
            "*.env.production",
            "*.env.test",
            "*.env.qa",
            "*.env.staging",
            "*.env.*",
            "*.bak",
            "*.tmp",
            "*.swp",
            "*.log",
            "*.pid",
            "*.sock",
            "*.pid.lock",
            "*.pidfile",
            "ecp/Current/exporttool/microsoft.exchange.ediscovery.exporttool.application",
        }

    def __call__(self, request):
        request_path = request.path.lower()

        # Check for sensitive files using glob patterns
        path_basename = request_path.rsplit("/", 1)[-1]
        for sensitive_file in self.sensitive_files:
            sensitive_file = sensitive_file.lower()
            if (
                fnmatch.fnmatch(path_basename, sensitive_file)
                or fnmatch.fnmatch(request_path, sensitive_file)
                or sensitive_file in request_path  # fallback for legacy entries
            ):
                # Allow specific patterns to pass through
                for pattern in self.allowed_patterns:
                    if pattern.match(request_path):
                        logger.info("%s amnesty granted to: %s", self.formatted_class_name, request.path)
                        return self.get_response(request)

                logger.warning("%s Blocked request for sensitive file: %s", self.formatted_class_name, request.path)
                return HttpResponseForbidden(
                    "Your request has been blocked by Smarter. Contact support@smarter.sh for assistance."
                )
        return self.get_response(request)<|MERGE_RESOLUTION|>--- conflicted
+++ resolved
@@ -23,17 +23,11 @@
         # grant amnesty for specific patterns
         self.allowed_patterns = [
             re.compile(r"^/dashboard/account/password-reset-link/[^/]+/[^/]+/$"),
-<<<<<<< HEAD
-            re.compile(r"^/docs/json-schema/sqlconnection/$"),
-            re.compile(r"^/api/v1/cli/schema/sqlconnection/$"),
-            re.compile(r"^/docs/manifest/sqlconnection/$"),
-=======
             re.compile(r"^/api(/.*)?$"),
             re.compile(r"^/admin(/.*)?$"),
             re.compile(r"^/plugin(/.*)?$"),
             re.compile(r"^/docs/manifest(/.*)?$"),
             re.compile(r"^/docs/json-schema(/.*)?$"),
->>>>>>> 506ea0df
         ]
         self.sensitive_files = {
             ".env",
