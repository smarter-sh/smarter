apiVersion: v2
<<<<<<< HEAD
appVersion: 0.13.40
=======
appVersion: 0.13.56
>>>>>>> 3633c72d
name: smarter
description: >
  Smarter is a no-code, cloud-native platform for securely managing and orchestrating AI resources at scale.
  Empower domain experts to build AI workflows using intuitive YAML manifests—no coding required.
  Smarter standardizes database and API integrations for RAG and advanced function calling, with built-in resource limits, logging, and moderation controls.
  Deploy to the cloud, on premise or to Docker Desktop. Extensible via REST API, web console, CLI, and SDKs for Python, NPM, and more.
  Provider-agnostic, supporting LLMs from DeepSeek, Google AI, Meta AI, OpenAI, and others.
  Includes enterprise features like credentials management, team workgroups, RBAC, cost codes, and audit logging.
  Open source with public documentation and rapid self-onboarding.
type: application
<<<<<<< HEAD
version: 0.9.8
=======
version: 0.9.11
>>>>>>> 3633c72d
kubeVersion: ">=1.28.0-0"
home: https://smarter.sh
sources:
  - https://github.com/smarter-sh/smarter
maintainers:
  - name: Lawrence McDaniel
    email: lpm0073@gmail.com
    website: https://lawrencemcdaniel.com
dependencies:
  - name: grafana
    version: 12.1.8
    repository: https://charts.bitnami.com/bitnami
    condition: grafana.enabled
  - name: loki
    version: 6.46.0
    repository: https://grafana.github.io/helm-charts
    condition: loki.enabled
  - name: mysql
    version: 14.0.3
    repository: https://charts.bitnami.com/bitnami
    condition: mysql.enabled
  - name: mariadb
    version: 23.2.4
    repository: https://charts.bitnami.com/bitnami
    condition: mariadb.enabled
  - name: prometheus
    version: 2.1.23
    repository: https://charts.bitnami.com/bitnami
    condition: prometheus.enabled
  - name: redis
    version: 23.2.12
    repository: https://charts.bitnami.com/bitnami
    condition: redis.enabled
icon: https://cdn.platform.smarter.sh/images/logo/smarter-crop.png
keywords:
  - ai
  - llm
  - prompt-engineering
  - classroom
  - education
  - rag
  - function-calling
  - sql
  - orchestration
  - resource-management
  - kubernetes
  - web-console
  - api
  - mlops
  - workflow
  - automation
  - integration
  - remote-data
  - smarter
annotations:
<<<<<<< HEAD
  helm.sh/chart: smarter-0.9.8
  artifacthub.io/changes: |
    - kind: changed
      description: bump to app version 0.13.37. Publish sphinx docs to dedicated Read the Docs site.
=======
  helm.sh/chart: smarter-0.9.11
  artifacthub.io/changes: |
    - kind: changed
      description: bump to app version 0.13.44. Refactor and document new cache strategy.
>>>>>>> 3633c72d
  artifacthub.io/license: AGPL-3.0
  artifacthub.io/containsSecurityUpdates: "false"
  artifacthub.io/images: |
    - name: smarter
<<<<<<< HEAD
      image: mcdaniel0073/smarter:v0.13.37
=======
      image: mcdaniel0073/smarter:2025-12-12T17-11-29
>>>>>>> 3633c72d
      platforms:
        - linux/amd64
        - linux/arm64
  artifacthub.io/links: |
    - name: Website
      url: https://smarter.sh
    - name: GitHub
      url: https://github.com/smarter-sh/smarter
    - name: Chart Source
      url: https://github.com/smarter-sh/smarter/tree/main/helm/charts/smarter
    - name: Documentation
      url: https://platform.smarter.sh/docs/
    - name: Support
      url: https://github.com/smarter-sh/smarter/issues
  artifacthub.io/maintainers: |
    - name: Lawrence McDaniel
      email: lpm0073@gmail.com
  artifacthub.io/operator: "false"
  artifacthub.io/prerelease: "false"
  artifacthub.io/recommendations: |
    - url: https://artifacthub.io/packages/helm/bitnami/redis
    - url: https://artifacthub.io/packages/helm/bitnami/grafana
    - url: https://artifacthub.io/packages/helm/grafana/loki
    - url: https://artifacthub.io/packages/helm/bitnami/mysql
    - url: https://artifacthub.io/packages/helm/bitnami/mariadb
    - url: https://artifacthub.io/packages/helm/bitnami/prometheus
  artifacthub.io/screenshots: |
    - url: https://cdn.platform.smarter.sh/artifacthub.io/screenshots/smarter-screenshot-1.png
      caption: Smarter's YAML-first configuration simplifies AI Workflow orchestration
    - url: https://cdn.platform.smarter.sh/artifacthub.io/screenshots/smarter-screenshot-2.png
      caption: Smarter’s Prompt Engineer Workbench gives you a live, transparent view into every part of a conversation
    - url: https://cdn.platform.smarter.sh/artifacthub.io/screenshots/smarter-screenshot-3.png
      caption: Smarter is LLM Provider agnostic
    - url: https://cdn.platform.smarter.sh/artifacthub.io/screenshots/smarter-screenshot-4.png
      caption: Smarter Plugins let any model call SQL, APIs, static data, or secure Python
  artifacthub.io.signKey: |
      fingerprint: FC3130197AED484D9B5FA847440711F032A1DCBB1B813D458CF71FB90CC2345D
      url: https://github.com/smarter-sh/smarter/raw/main/sigstore/artifacthub-cosign.pub
      key: |
        -----BEGIN PUBLIC KEY-----
        MFkwEwYHKoZIzj0CAQYIKoZIzj0DAQcDQgAEd36XqSY/+wHzvq5sPFCNQk08oMxD
        3uAi/F4SjX9fbu2zjBuBTwSqd64D8Oi3LrHqNsO0J0RHiWI/qvZoU8poaA==
        -----END PUBLIC KEY-----<|MERGE_RESOLUTION|>--- conflicted
+++ resolved
@@ -1,9 +1,5 @@
 apiVersion: v2
-<<<<<<< HEAD
-appVersion: 0.13.40
-=======
 appVersion: 0.13.56
->>>>>>> 3633c72d
 name: smarter
 description: >
   Smarter is a no-code, cloud-native platform for securely managing and orchestrating AI resources at scale.
@@ -14,11 +10,7 @@
   Includes enterprise features like credentials management, team workgroups, RBAC, cost codes, and audit logging.
   Open source with public documentation and rapid self-onboarding.
 type: application
-<<<<<<< HEAD
-version: 0.9.8
-=======
 version: 0.9.11
->>>>>>> 3633c72d
 kubeVersion: ">=1.28.0-0"
 home: https://smarter.sh
 sources:
@@ -74,26 +66,15 @@
   - remote-data
   - smarter
 annotations:
-<<<<<<< HEAD
-  helm.sh/chart: smarter-0.9.8
-  artifacthub.io/changes: |
-    - kind: changed
-      description: bump to app version 0.13.37. Publish sphinx docs to dedicated Read the Docs site.
-=======
   helm.sh/chart: smarter-0.9.11
   artifacthub.io/changes: |
     - kind: changed
       description: bump to app version 0.13.44. Refactor and document new cache strategy.
->>>>>>> 3633c72d
   artifacthub.io/license: AGPL-3.0
   artifacthub.io/containsSecurityUpdates: "false"
   artifacthub.io/images: |
     - name: smarter
-<<<<<<< HEAD
-      image: mcdaniel0073/smarter:v0.13.37
-=======
       image: mcdaniel0073/smarter:2025-12-12T17-11-29
->>>>>>> 3633c72d
       platforms:
         - linux/amd64
         - linux/arm64
