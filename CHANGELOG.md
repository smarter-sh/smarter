<<<<<<< HEAD
# Change Log
=======
## [0.13.1](https://github.com/smarter-sh/smarter/compare/v0.13.0...v0.13.1) (2025-08-26)


### Bug Fixes

* broken yaml manifest style on drill-down pages ([364238e](https://github.com/smarter-sh/smarter/commit/364238e08be7beba010a7208828ae890b2900d87))
* log apply ([f7c8355](https://github.com/smarter-sh/smarter/commit/f7c8355496ff4be2f0641681320d42c18910b550))
* logging switch logic ([6fd93ab](https://github.com/smarter-sh/smarter/commit/6fd93abb1e5963ebb0eb24369008b83f5733c5c7))
* plugin apply update manifest initialization bug ([86c5061](https://github.com/smarter-sh/smarter/commit/86c5061c08306212108dc533e39e4d430cf234b0))

# [0.13.0](https://github.com/smarter-sh/smarter/compare/v0.12.0...v0.13.0) (2025-08-25)


### Bug Fixes
>>>>>>> c80f0a11

All notable changes to this project will be documented in this file.

The format is based on [Keep a Changelog](http://keepachangelog.com/) and this project adheres to [Semantic Versioning](http://semver.org/).

## [0.13.0](https://github.com/smarter-sh/smarter/compare/v0.12.0...v0.13.0) (2025-08-25)

### Bug Fixes

- authenticate if not already done, and we find an Authentication token in the header ([a84f0f5](https://github.com/smarter-sh/smarter/commit/a84f0f50e20ce1a885b35b74a77725473ce517b8))
- cache authenticate_credentials() ([f1a2eb4](https://github.com/smarter-sh/smarter/commit/f1a2eb4c4df06ef5fc61e2bb2d78058c6dbccb93))
- cannot assume that request objects always have a META attribute ([452ebab](https://github.com/smarter-sh/smarter/commit/452ebaba2f5fad9f4545a21b2b6f66bcb027c6ae))
- cannot include tool responses in 1st iteration ([9c5b828](https://github.com/smarter-sh/smarter/commit/9c5b828e662ec1345deb914a84e8b0d1e1e1c603))
- container resource memory settings ([f7d300a](https://github.com/smarter-sh/smarter/commit/f7d300a35932c586b55c0b583c9534ff77cc7531))
- dns verification should be based on cascading hosted zones ([0de5ddf](https://github.com/smarter-sh/smarter/commit/0de5ddfad7d4a7bd326f85b3e65d00fb6444542b))
- environment NS records belong in platform.domain.com and api.domain.com ([f26977c](https://github.com/smarter-sh/smarter/commit/f26977c0c3da881e8f2cdedb32b05b0064be2e7f))
- is Kind is missing then say so ([8d38a78](https://github.com/smarter-sh/smarter/commit/8d38a78ad710af1a33e9327856617f133695db61))
- recast DRF Request as HttpRequest ([a3f39ac](https://github.com/smarter-sh/smarter/commit/a3f39ac5f922d97129f073b9d29f11cc0f111b0e))
- setup cache invalidations and implement for Account, User, UserProfile and related SAM objects ([3fb8de7](https://github.com/smarter-sh/smarter/commit/3fb8de7f2a19a275e8b615e861b1463a33d62fb7))
- should_log() should ensure that log level is >= logging.INFO ([fdda0fc](https://github.com/smarter-sh/smarter/commit/fdda0fc334cfcaa28981aed4f261a69dc7c574ec))
- trouble shoot ChatConfigView initialization ([71c2b37](https://github.com/smarter-sh/smarter/commit/71c2b37af7fadda8a32835ecfce56cfefda25697))
- trouble shoot ChatConfigView initialization ([46104b8](https://github.com/smarter-sh/smarter/commit/46104b8ed3faefc47d990be088a8e666c25f4aff))

### Features

- add /api/v1/providers/ end points ([dba2ad9](https://github.com/smarter-sh/smarter/commit/dba2ad9692eab4c50f09a738389a68ac37261cef))
- add serializers ([60201f7](https://github.com/smarter-sh/smarter/commit/60201f70488827864f0a80afbeb92062617770c1))
- code get_model_for_provider() ([15df290](https://github.com/smarter-sh/smarter/commit/15df2907e5d21ca28125bdf396dd30abf03665db))
- code provider verification ([e2cdb18](https://github.com/smarter-sh/smarter/commit/e2cdb18c7468f90c5ebd2b697ee2b672b0268492))
- code provider verification ([0c3161b](https://github.com/smarter-sh/smarter/commit/0c3161ba1ed82a37d039f82b853c9bc97c345d08))
- create manage.py create_sqldb_connection ([0369ebd](https://github.com/smarter-sh/smarter/commit/0369ebd96f0d7e0acec77e267e849d7c578ff249))
- create manage.py initialize_providers ([110edf3](https://github.com/smarter-sh/smarter/commit/110edf31c8518df2a008d95358d450a5b0b843cc))
- create ProviderModelTypedDict ([1ff8992](https://github.com/smarter-sh/smarter/commit/1ff8992656e0272f1009afb03a0fb90bf04f1ba7))
- create ProviderVerification model and ProviderVerificationTypes ([b52fa08](https://github.com/smarter-sh/smarter/commit/b52fa08fe54015a8e80fc5404b6e2209f0cef9f3))
- create Pydantic model ([308560a](https://github.com/smarter-sh/smarter/commit/308560a53f8b5ac342968e86a8f2fef4eb73520d))
- generalize instantiation of Plugin classes based on manifest type ([3a77e2b](https://github.com/smarter-sh/smarter/commit/3a77e2bd25e24010e70d67706ac61970ba82e155))
- register admin models ([77ef5d3](https://github.com/smarter-sh/smarter/commit/77ef5d3504be2bb582b8605417f3d56824c0c3c9))
- scaffold provider app ([cb8975b](https://github.com/smarter-sh/smarter/commit/cb8975b53f7e1008cc516467d4f40d4d8929de15))
- scaffold provider verifications ([036da3d](https://github.com/smarter-sh/smarter/commit/036da3dd56e57aada21972920804153f78e835ff))
- setup Broker base classes for Connection and Plugin ([601bc99](https://github.com/smarter-sh/smarter/commit/601bc99b046072d4e3b4616c8c9e29032c28b5b9))

## [0.12.0](https://github.com/smarter-sh/smarter/compare/v0.11.0...v0.12.0) (2025-06-02)

### Major Features

- **Secrets**. A new object type for securely managing sensitive data like passwords, api keys and credentials. Works like a Kubernetes secret, where the secret is encrypted using a common key that enables you to drecrypt it real-time, as needed.
- **ApiPlugin + ApiConnection**. A new Smarter Plugin class that enables user defined, strongly typed, real time data retrieval from remote Api's during LLM prompting via both function calling and traditional single-pass RAG.
- **SqlPlugin + SqlConnection**. Ditto, but for remote Sql databases.

### Refactoring

- **AccountMixin + SmarterRequestMixin**. We created two new mixins that consolidate handling logic for working with http requests and for account resources like Users and UserProfiles. We retired thousands of lines of redundant code and achieved a 10x performance improvement on api request initializations. This obviously affords us considerable improvement to reliability. high caching levels.

- **Name-spaced url schemes for reverse urls**, so that name spaces now match the actual Python module organizational scheme. For example, `{% url 'api:apply' %}`is now `{% url 'api:v1:cli:apply' %}`, which matches the Python path, `smarter.apps.api.v1.cli`.
- **Django signals**. Fully migrated to event-driven Django signals to pave the way towards our vision for a more pluggable, extensible platform architecture.
- **Standardized Casing**. Standardized transformations between Pydantic models and Django ORM. Pydantic fields are now strictly camelCase, while DjangoORM continues to enforce strict snake_case. This greatly simplifies implementation logic in Smarter Broker classes and enabled us to remove copious amounts of transformation logic from legacy Brokers.
- **Testing**. The entire unit test bank has been completely refactored to use a new family of Classes that provide more consistent setup and teardown of unit tests.

### Performance & reliability

- **Testing Coverages**. Our testing coverage ratio is back to par, with 300+ new unit tests added to the legacy code base.
- **Enumerations**. More enumerations throughout the codebase enable more consistent and coherent cli error messagages.
- **Caching**. Caching is now tightly coupled to AccountMixin and SmarterRequestMixin and has been extensively refactored to cover more edge cases.
- **Logging**. Improved logging, mostly as a result of new Django signals that we've added to all Django apps.

### Features

- add business rule validations to PluginDataApi ([9c71f44](https://github.com/smarter-sh/smarter/commit/9c71f44a8edf27a438a4b2c07516c3c3a89576f6))
- add more granular error reporting to smarter.apps.api.v1.cli.views.base.CliBaseApiView ([8f1efaf](https://github.com/smarter-sh/smarter/commit/8f1efaf8238819fa64ff2b9a90436f2931fdf111))
- add new manifest kinds to PluginController ([bc50bfe](https://github.com/smarter-sh/smarter/commit/bc50bfe7afc8af325dc79071db3c5a4e49dac7f3))
- add pre and post signals for all chatbot tasks ([eb78824](https://github.com/smarter-sh/smarter/commit/eb78824a2c5f55c208135eb2afecc90d9ca07235))
- add pydantic models for parameters and testValues ([cc10324](https://github.com/smarter-sh/smarter/commit/cc103245df34486f148b0f19d210b8064a25e0dc))
- add signals to ApiConnection ([480cc31](https://github.com/smarter-sh/smarter/commit/480cc31bf537821c74d4e8856a791578a77bc5a4))
- add signals to get_current_weather() ([910313c](https://github.com/smarter-sh/smarter/commit/910313c3a7fa0a69d869682b54888ae06c30c18b))
- add smarter.apps.api.receivers.api_request_completed ([779668d](https://github.com/smarter-sh/smarter/commit/779668db2f8b1a891d197a1ab80ec20ad2a44bff))
- add smarter.apps.api.receivers.api_request_initiated ([1c25c89](https://github.com/smarter-sh/smarter/commit/1c25c89022bf3348fd79a16e20b0204e5fe63bfe))
- build Pydantic models for urlparams and http request headers ([882034c](https://github.com/smarter-sh/smarter/commit/882034c680e86fed881b16baf33645a527b77e6f))
- code connection models ([d45f428](https://github.com/smarter-sh/smarter/commit/d45f428d2e294f4a9239f594befc5b5b504ee891))
- code Connection view and template ([84b1688](https://github.com/smarter-sh/smarter/commit/84b1688d75a8346942dd8a57f14b323ab0f6746b))
- code SAMApiConnectionBroker and SAMSqlConnectionBroker ([7d047f2](https://github.com/smarter-sh/smarter/commit/7d047f2705416976cff680c8cec7061843467109))
- create django admin models and manifest model for api_connection ([8fa0a69](https://github.com/smarter-sh/smarter/commit/8fa0a698b4bad0665f8a4f8a70dc0613a5806817))
- create manifest models for PluginDataApi and PluginDataSql ([cdb117c](https://github.com/smarter-sh/smarter/commit/cdb117c037e4447e3bf20f1e28aab4d703496b19))
- create PluginApi ([fd8aa1b](https://github.com/smarter-sh/smarter/commit/fd8aa1b50e28443551961a9440e0a673a483531c))
- create SmarterCamelCaseSerializer for transforming django orm fields to SAM camelCase labels ([8e576c7](https://github.com/smarter-sh/smarter/commit/8e576c7a1aa0a0e0878ca667c4c075b375ffa3e9))
- create static api end points to use for unit tests ([2d62f3e](https://github.com/smarter-sh/smarter/commit/2d62f3e4a36857048d1aa3039bfb477547f5acb9))
- implement Connection and Plugin list views ([135742b](https://github.com/smarter-sh/smarter/commit/135742b77855ca4db657ac17f5073e63c26b01d5))
- implement SAMApiPluginBroker, SAMSqlPluginBroker, SAMApiConnectionBroker, SAMSqlConnectionBroker ([353aa72](https://github.com/smarter-sh/smarter/commit/353aa7225c89f7ab99106dde9263cf38bce9cf6e))
- scaffold ApiPlugin and SqlPlugin ([7ad3146](https://github.com/smarter-sh/smarter/commit/7ad3146f7724d93c5e865d348cb5142c8047390d))
- scaffold Connection and Plugin views ([4697291](https://github.com/smarter-sh/smarter/commit/469729126dcbb4bfc1ae96306dc4c1ef4bf588cf))
- scaffold PluginDataApi ([3e87099](https://github.com/smarter-sh/smarter/commit/3e87099eed12c0dc74c90892b56a424402d45892))
- scaffold SAMApiConnectionBroker ([2cd5e01](https://github.com/smarter-sh/smarter/commit/2cd5e01a5cb82c0518742a9fe03d77c3b1367a37))
- standardize all resource names originating from metadata.name to snake_case ([939a0a4](https://github.com/smarter-sh/smarter/commit/939a0a4dd3f8a896d155c2cd1ba3644ebdc5b80e))
- update manifest for new orm fields ([58ef7c6](https://github.com/smarter-sh/smarter/commit/58ef7c6c8b0c9283ec0519e7819be758dba7690d))
- use Pydantic to validate example_manifest(), get() and describe() ([365d3ff](https://github.com/smarter-sh/smarter/commit/365d3ff0d616002724c195fa46b3619c45c11f3b))

### Bug Fixes

- add cache invalidations for all functions decorated with [@cache](https://github.com/cache)\_results ([284f2c0](https://github.com/smarter-sh/smarter/commit/284f2c080789b971dfda543d63103e62b9ff4c74))
- add logic to read url from PreparedRequest object ([c4bae94](https://github.com/smarter-sh/smarter/commit/c4bae9411f5dab5914ae3f89c48ebc0de2ce1269))
- add missing url path /<int:chatbot_id>/config/ ([0c9d2f1](https://github.com/smarter-sh/smarter/commit/0c9d2f17234d86b2ff3a25ff5f8b81deef68510b))
- amnesty for /admin/ urls ([4ac6596](https://github.com/smarter-sh/smarter/commit/4ac6596a0d25551ded2698d2f55a6ddcfc09fc9f))
- anyone from the same account can edit ([ab72c99](https://github.com/smarter-sh/smarter/commit/ab72c9950b7405350026c0a945b84b5c37e414ce))
- broken create_charge() handler ([fadcb8e](https://github.com/smarter-sh/smarter/commit/fadcb8eab1778a94a817a6d725b1d07153ad9fef))
- broker initialization and token authentication bugs ([ca1b488](https://github.com/smarter-sh/smarter/commit/ca1b48832a9529688df14bd6f5066c4cbe414cac))
- chatbot deployment logic ([f038e62](https://github.com/smarter-sh/smarter/commit/f038e6286b7acc57aae03e73b4e69cb42f629b2f))
- ChatBot.sandbox_host should return a domain, not a url ([73e1ba6](https://github.com/smarter-sh/smarter/commit/73e1ba6b7e37309a8db8f40d1bab85e1c6edf76c))
- ChatBotHelper().api_host ([e3b2f25](https://github.com/smarter-sh/smarter/commit/e3b2f2578b2c89c5ab5bf00001841cc762aae5ba))
- correct KIND ([a3c5643](https://github.com/smarter-sh/smarter/commit/a3c5643305a68aedfa7133401099b6123e094bca))
- create a non-camel case serializer for ChatConfigView ([51a6a35](https://github.com/smarter-sh/smarter/commit/51a6a3563f7c5d6bbb21e0060b1dc439f7b6de59))
- index created_at and updated_at ([0beb107](https://github.com/smarter-sh/smarter/commit/0beb107040e6ed76ffcbbe8009d34e18ed11b0e5))
- initialization logic of AccountMixin ([5aa92c9](https://github.com/smarter-sh/smarter/commit/5aa92c9bf03aa126abd9879674a1ba90c682aac7))
- is_token_auth() should compare str to str ([1ba2c3a](https://github.com/smarter-sh/smarter/commit/1ba2c3a519cd50c22e563a5ec9e4d2116b48eb81))
- mixin initialization problems with DRF view classes ([2941a6e](https://github.com/smarter-sh/smarter/commit/2941a6e75b54c5981fbf79dd572804c557aab43c))
- move csrf_exempt decorator from class definitions to dispatch() ([80bced8](https://github.com/smarter-sh/smarter/commit/80bced889443d0c1fd628c9807ad8c5ccb265691))
- NO RECURSION PLEASE ([76df40a](https://github.com/smarter-sh/smarter/commit/76df40a466be65b27790a8a8909f6aec762660f7))
- null values that break openai api-compatible providers like MetaAI and GoogleAi ([cd3847d](https://github.com/smarter-sh/smarter/commit/cd3847d6e2a73e85ab6ab78eba18184f57c1e0bb))
- plugin_selector_history is a QuerySet ([4486180](https://github.com/smarter-sh/smarter/commit/4486180eae2927a49675567026fd0fed57496bd2))
- propagate session_key to other classes that we instantiate ([401222c](https://github.com/smarter-sh/smarter/commit/401222ca1eea0f17f85ba08f78cd66ee40493098))
- receiver parameters ([19ec9a2](https://github.com/smarter-sh/smarter/commit/19ec9a254e71231bfd07099322caa56d3ca1c342))
- setup a common url end point amnesty list ([3bab974](https://github.com/smarter-sh/smarter/commit/3bab97427a8f236cc355250178de14e0c16d62d1))
- str() should return **\*** followed by last 4 characters of digest ([a514196](https://github.com/smarter-sh/smarter/commit/a514196b6c41734dfe62bb76d4ba57e5a032d78d))
- type check what we believe to be a HttpRequest object ([cf375e4](https://github.com/smarter-sh/smarter/commit/cf375e4e2c6b1469c5a80bc8057474b6a610b583))
- when possible, override account based on account number in named url ([44da6ff](https://github.com/smarter-sh/smarter/commit/44da6fff9b08de61127957cb3c6676671af1e479))

## [0.11.0](https://github.com/smarter-sh/smarter/compare/v0.10.23...v0.11.0) (2025-04-27)

### Bug Fixes

- cache misses due to AnonymousUser ([80de0e2](https://github.com/smarter-sh/smarter/commit/80de0e266562b61fbf2e1a248a44ff1e079a3e00))
- cache the base context ([a153da9](https://github.com/smarter-sh/smarter/commit/a153da98e55ecd5cfe9ad15367fc5ecb978f3f94))
- cache_results() decorator wasn't finding valid cached items ([fc43a1b](https://github.com/smarter-sh/smarter/commit/fc43a1b22339e2d02371bda5a3db70ce53890ccf))
- cronic cache misses ([23d039d](https://github.com/smarter-sh/smarter/commit/23d039d42292c57e3ed83e6af302e818e21177db))
- fixup hashkey so that it's still readable ([499bdf5](https://github.com/smarter-sh/smarter/commit/499bdf5c917c1301f9254a0093715e76232c3524))
- json schema should not require status field ([6868f5c](https://github.com/smarter-sh/smarter/commit/6868f5c5bc2ea2a4c07f97679cbe2d9bc0a5226c))
- work on dispatch() life cycle execution thread ([0761c57](https://github.com/smarter-sh/smarter/commit/0761c57211fc38185761cb7d1894a0a0d49f6aa5))

### Features

- add console UI components for Secrets ([ccf78d8](https://github.com/smarter-sh/smarter/commit/ccf78d81576b58ec028ff15b34f59c3e57b9d215))
- add data entry form for new secret ([4797e25](https://github.com/smarter-sh/smarter/commit/4797e25e90f87414626f819f7c0e29d8fe4ee6ed))
- add django admin form for Secret and created dedicated FERNET_ENCRYPTION_KEY ([65c127f](https://github.com/smarter-sh/smarter/commit/65c127f6d8cc2ed78ef2ec00d3869123656a21df))
- add Fernet encryption key to CI-CD workflows and Helm chart ([19a7686](https://github.com/smarter-sh/smarter/commit/19a76863a5990feed463d063263ab3bfb7e9a4e2))
- add Secret unit tests ([b88af41](https://github.com/smarter-sh/smarter/commit/b88af410c383cc06ec0fe9bd4124030cf995d4d9))
- configure action buttons for data entry form ([c7bb2a0](https://github.com/smarter-sh/smarter/commit/c7bb2a0eb2386b987b2083fa5778675bbae4f211))
- configure data entry form ([f5c02ae](https://github.com/smarter-sh/smarter/commit/f5c02ae11e018b9696761d871883cc7c5362aace))
- create account.Secrets model ([d0e0e00](https://github.com/smarter-sh/smarter/commit/d0e0e000f5ff80b60cd06679a42e68fb459b9707))
- scaffold dashboard UI widgets ([6583ec4](https://github.com/smarter-sh/smarter/commit/6583ec4b562644b613d4591266646de1418e599c))
- scaffold Secret broker and model ([f9e2850](https://github.com/smarter-sh/smarter/commit/f9e2850302e37de53f8594b13663ed9cea55f8af))
- scaffold Secret broker and model ([d3904a4](https://github.com/smarter-sh/smarter/commit/d3904a4af406371f0dd1c5896868a96d45bd1e5f))

## [0.11.0](https://github.com/smarter-sh/smarter/compare/v0.10.23...v0.11.0) (2025-04-27)

### Bug Fixes

- cache misses due to AnonymousUser ([80de0e2](https://github.com/smarter-sh/smarter/commit/80de0e266562b61fbf2e1a248a44ff1e079a3e00))
- cache the base context ([a153da9](https://github.com/smarter-sh/smarter/commit/a153da98e55ecd5cfe9ad15367fc5ecb978f3f94))
- cache_results() decorator wasn't finding valid cached items ([fc43a1b](https://github.com/smarter-sh/smarter/commit/fc43a1b22339e2d02371bda5a3db70ce53890ccf))
- cronic cache misses ([23d039d](https://github.com/smarter-sh/smarter/commit/23d039d42292c57e3ed83e6af302e818e21177db))
- fixup hashkey so that it's still readable ([499bdf5](https://github.com/smarter-sh/smarter/commit/499bdf5c917c1301f9254a0093715e76232c3524))
- json schema should not require status field ([6868f5c](https://github.com/smarter-sh/smarter/commit/6868f5c5bc2ea2a4c07f97679cbe2d9bc0a5226c))
- work on dispatch() life cycle execution thread ([0761c57](https://github.com/smarter-sh/smarter/commit/0761c57211fc38185761cb7d1894a0a0d49f6aa5))

### Features

- add console UI components for Secrets ([ccf78d8](https://github.com/smarter-sh/smarter/commit/ccf78d81576b58ec028ff15b34f59c3e57b9d215))
- add data entry form for new secret ([4797e25](https://github.com/smarter-sh/smarter/commit/4797e25e90f87414626f819f7c0e29d8fe4ee6ed))
- add django admin form for Secret and created dedicated FERNET_ENCRYPTION_KEY ([65c127f](https://github.com/smarter-sh/smarter/commit/65c127f6d8cc2ed78ef2ec00d3869123656a21df))
- add Fernet encryption key to CI-CD workflows and Helm chart ([19a7686](https://github.com/smarter-sh/smarter/commit/19a76863a5990feed463d063263ab3bfb7e9a4e2))
- add Secret unit tests ([b88af41](https://github.com/smarter-sh/smarter/commit/b88af410c383cc06ec0fe9bd4124030cf995d4d9))
- configure action buttons for data entry form ([c7bb2a0](https://github.com/smarter-sh/smarter/commit/c7bb2a0eb2386b987b2083fa5778675bbae4f211))
- configure data entry form ([f5c02ae](https://github.com/smarter-sh/smarter/commit/f5c02ae11e018b9696761d871883cc7c5362aace))
- create account.Secrets model ([d0e0e00](https://github.com/smarter-sh/smarter/commit/d0e0e000f5ff80b60cd06679a42e68fb459b9707))
- scaffold dashboard UI widgets ([6583ec4](https://github.com/smarter-sh/smarter/commit/6583ec4b562644b613d4591266646de1418e599c))
- scaffold Secret broker and model ([f9e2850](https://github.com/smarter-sh/smarter/commit/f9e2850302e37de53f8594b13663ed9cea55f8af))
- scaffold Secret broker and model ([d3904a4](https://github.com/smarter-sh/smarter/commit/d3904a4af406371f0dd1c5896868a96d45bd1e5f))

## [0.10.23](https://github.com/smarter-sh/smarter/compare/v0.10.22...v0.10.23) (2025-04-11)

### Bug Fixes

- allow internal ip address to pass ([a5b4c09](https://github.com/smarter-sh/smarter/commit/a5b4c09fe63e0d651e2142a3128ab8ca44c278eb))
- authenticate the request ([cf44aa4](https://github.com/smarter-sh/smarter/commit/cf44aa41091d4f4ba271063349496fa7dff2901d))
- broken import for BlockSensitiveFilesMiddleware ([eca10cf](https://github.com/smarter-sh/smarter/commit/eca10cfa488401cd09b19fff9dd6e31a74f0d41f))
- broken import for BlockSensitiveFilesMiddleware ([57f226f](https://github.com/smarter-sh/smarter/commit/57f226f297c314c93e5f575d81f2d4fa3358d8e3))
- chatbot_id and chatbot_name are removed ([1d8ada5](https://github.com/smarter-sh/smarter/commit/1d8ada570308fe292f45c0fc119716fe10275f4b))
- chatbot_id was removed ([93feac2](https://github.com/smarter-sh/smarter/commit/93feac27137f8807c40588fcc12c14019b3d0db8))
- chatbot_name was removed ([730a944](https://github.com/smarter-sh/smarter/commit/730a94460c5eb2b8af4c240bdfd8c408a1e40243))
- config view does not require an input prompt ([6e1ca0e](https://github.com/smarter-sh/smarter/commit/6e1ca0e7b461f5c9c7773154d0139322e481ece3))
- don't import HTTPStatus ([1308526](https://github.com/smarter-sh/smarter/commit/1308526c24ebc880cdcbaf627b77ce140ba05ac9))
- handle case where user is not an instance of User ([1f070a3](https://github.com/smarter-sh/smarter/commit/1f070a3cb4234b79029e096915bea18190f46e9f))
- handle case where user is not an instance of User ([03e593d](https://github.com/smarter-sh/smarter/commit/03e593d8f62f7a7ff168ecfcf26606424547338d))
- reposition .kube to /home/smarter_user/data/.kube ([d92fb41](https://github.com/smarter-sh/smarter/commit/d92fb41d23e1115184597377ea70450e26a14dbb))
- smarter is the default account ([123f17f](https://github.com/smarter-sh/smarter/commit/123f17f9a6b1f945637cd80b06797361c8b39691))
- smarter is the default account ([00f9a64](https://github.com/smarter-sh/smarter/commit/00f9a6468d4e1c64665cdb475d08f4ca5cb0eafd))

## [0.10.22](https://github.com/smarter-sh/smarter/compare/v0.10.21...v0.10.22) (2025-04-08)

### Bug Fixes

- MANIFEST_KIND ([bf3b62f](https://github.com/smarter-sh/smarter/commit/bf3b62f2adb0bc8b34564aea7dd7d3de8ad0db11))

## [0.10.21](https://github.com/smarter-sh/smarter/compare/v0.10.20...v0.10.21) (2025-04-02)

### Bug Fixes

- convert welcome_dict to a tuple so that it is iterable ([9c58011](https://github.com/smarter-sh/smarter/commit/9c58011c88131dad656239aa8240f19eb698a560))

## [0.10.20](https://github.com/smarter-sh/smarter/compare/v0.10.19...v0.10.20) (2025-03-28)

### Bug Fixes

- snuff out insert attempt to Chat when there is no session_key ([b2eae13](https://github.com/smarter-sh/smarter/commit/b2eae13ec317f3033794ba5a082cb94736d8c0fb))

## [0.10.19](https://github.com/smarter-sh/smarter/compare/v0.10.18...v0.10.19) (2025-03-28)

### Bug Fixes

- add a SmarterConfigurationError to the stack trace ([19143d3](https://github.com/smarter-sh/smarter/commit/19143d3b6b25c98c85cc892b59011d16d7694c8b))
- avoid unnecessarily attempting to create a new chat session unless we have a session_key ([1a4e86d](https://github.com/smarter-sh/smarter/commit/1a4e86d9d63962f3187e5ae63323065b5ee88630))
- only log and send django signal if we know that this is a chatbot. ([3478390](https://github.com/smarter-sh/smarter/commit/3478390338fba4be3c8df24d3871b8a98ba85be3))
- wait 10 seconds before attempting health check ([1c647f8](https://github.com/smarter-sh/smarter/commit/1c647f8873aeca9c25a77d83171088da2fd39a96))

## [0.10.18](https://github.com/smarter-sh/smarter/compare/v0.10.17...v0.10.18) (2025-03-21)

### Bug Fixes

- csrf exceptions for chatbots ([5a47e77](https://github.com/smarter-sh/smarter/commit/5a47e77693de415f073762b05a81bcf325925d06))
- pass request object to ChatBotHelper ([62af264](https://github.com/smarter-sh/smarter/commit/62af264b21bfb61f0dcd65686cce34041bb06b6c))

## [0.10.17](https://github.com/smarter-sh/smarter/compare/v0.10.16...v0.10.17) (2025-03-21)

### Bug Fixes

- session_key ([66cbe68](https://github.com/smarter-sh/smarter/commit/66cbe68bbb29e66579682cc3b0ce0716ed939588))

## [0.10.16](https://github.com/smarter-sh/smarter/compare/v0.10.15...v0.10.16) (2025-03-19)

### Bug Fixes

- bug fix where environment url was initializing as a chatbot ([51273a8](https://github.com/smarter-sh/smarter/commit/51273a8b2cf99a01a2209b1618a5e13e388c60a5))
- csrf exempt ApiV1CliChatApiView and ApiV1CliChatConfigApiView ([cb812f1](https://github.com/smarter-sh/smarter/commit/cb812f1efade9ae447c7663a3d678d1828c7ba73))
- if there's no chatbot then return None ([31724a4](https://github.com/smarter-sh/smarter/commit/31724a45f303f9781d6177d9bcc0bcba901ac436))
- remove authentication requirement ([6cff04e](https://github.com/smarter-sh/smarter/commit/6cff04ed20d9f6c6697593d4e4281de491502294))
- request object sometimes is not set. use self.url ([5e981f4](https://github.com/smarter-sh/smarter/commit/5e981f497c367c5a8ebfc27dea135bd096c0a1cb))

## [0.10.15](https://github.com/smarter-sh/smarter/compare/v0.10.14...v0.10.15) (2025-03-18)

### Bug Fixes

- environment api domain is hosted from root domain ([fd4f930](https://github.com/smarter-sh/smarter/commit/fd4f9305b7fba4b58de7392d1f423385bb80a347))
- parent domain should be root domain ([f54fb14](https://github.com/smarter-sh/smarter/commit/f54fb144756792442443a785a7534bbe3ddb95ba))
- wrap the entire load process in a try block ([7509b7b](https://github.com/smarter-sh/smarter/commit/7509b7b99869df5797420321db2f4baa0836b0a3))

## [0.10.14](https://github.com/smarter-sh/smarter/compare/v0.10.13...v0.10.14) (2025-03-17)

### Bug Fixes

- Add chatbot deploy, undeploy and delete signals and receivers. Add KubernetesHelper functions to delete ingress resources. Refactor chatbot task logging ([3c4a7db](https://github.com/smarter-sh/smarter/commit/3c4a7db8f22034035eab6f0b44a5ac51e1455e16))
- add ChatBot.tls_certificate_issuance_status ([e771c22](https://github.com/smarter-sh/smarter/commit/e771c22bd7dfc40f5372f784d3a80f2c96657aa5))
- add ChatBot.tls_certificate_issuance_status ([39bf944](https://github.com/smarter-sh/smarter/commit/39bf94455c3533df08a217ac0570a7eb435f8912))
- add mysql root credentials ([08db79c](https://github.com/smarter-sh/smarter/commit/08db79c57c9498263472c04034db6be172908d95))
- add verifications for ingress, certificate, secret ([07b655d](https://github.com/smarter-sh/smarter/commit/07b655d1b5386c254496303e2163bca60d8e0b13))
- CSRF_TRUSTED_ORIGINS = [smarter_settings.environment_domain, smarter_settings.api_domain, smarter_settings.customer_api_domain] ([31541b0](https://github.com/smarter-sh/smarter/commit/31541b0d72947a847ab5bd16899aaa066c582458))
- don't wait if the tls cert is already verified ([bc997ec](https://github.com/smarter-sh/smarter/commit/bc997ece515150b9b4241e1210d70ed734344e0a))
- enable the dismiss button on the password reset confirmation modal ([3ac954b](https://github.com/smarter-sh/smarter/commit/3ac954b1f9dc05a9bb897660b10f82a6e8840200))
- environment_api_domain should reside inside platform domain ([7ce6a8e](https://github.com/smarter-sh/smarter/commit/7ce6a8e5dc5d01d81923f2528faf77a3e09cd380))
- exempt known benign file extensions ([dfaf2b5](https://github.com/smarter-sh/smarter/commit/dfaf2b54b821aa533a6f0f66027b62ea218d7319))
- explicitly initialize AccountMixin() in **init**() ([46da800](https://github.com/smarter-sh/smarter/commit/46da800e92cddd2a3b86114afe645ed1845196bb))
- namespace ([e5e4d8a](https://github.com/smarter-sh/smarter/commit/e5e4d8a8b9212599901ddfc8eba885678ae138a8))
- only send deployment emails to primary point of contact for account ([d5ceba7](https://github.com/smarter-sh/smarter/commit/d5ceba71b64d4f2e8a11e9bed764396d8af9154f))
- only wait if the tls cert is not yet verified ([99a9b2e](https://github.com/smarter-sh/smarter/commit/99a9b2e29fe84c198a138337b6b75bbb3e3df9f2))
- override **call**() ([5d7b115](https://github.com/smarter-sh/smarter/commit/5d7b11510ee9c39fef5d1614f853c6a4f797ab08))
- override **call**() ([4691899](https://github.com/smarter-sh/smarter/commit/46918990da1c82cc568a0155bddc47054c72b7b6))
- split user creation from password update ([72a0b4e](https://github.com/smarter-sh/smarter/commit/72a0b4e8b8fcfa7b812ae210f6e4ac754a2cd0dd))
- user is not longer 1:1 with user_profile ([862fa85](https://github.com/smarter-sh/smarter/commit/862fa851ff6367f48d791da1d61df55aad33e5f8))
- user is not longer 1:1 with user_profile ([ba145f0](https://github.com/smarter-sh/smarter/commit/ba145f026155268a67f054ee008bed49d9d1f9af))

## [0.10.13](https://github.com/smarter-sh/smarter/compare/v0.10.12...v0.10.13) (2025-02-14)

### Bug Fixes

- allow password reset urls ([f08e397](https://github.com/smarter-sh/smarter/commit/f08e397531bf2069ba8274691db94e786bedf62c))
- allow password reset urls ([a70652d](https://github.com/smarter-sh/smarter/commit/a70652da9e09a425e57fe0e2dd2bc0f7b4aa4711))

## [0.10.12](https://github.com/smarter-sh/smarter/compare/v0.10.11...v0.10.12) (2025-02-14)

### Bug Fixes

- add a logged in receiver to verify UserProfile for authenticated user ([fb35a97](https://github.com/smarter-sh/smarter/commit/fb35a97bbeaf872ee41b7fb60d2d1500b1e1e16a))
- set SOCIAL_AUTH_LINKEDIN_OAUTH2_SCOPE ([563bc8e](https://github.com/smarter-sh/smarter/commit/563bc8e30e26b907a7fecfd62d276601ea121479))
- stop echoing the new pwd to the console ([d1836ee](https://github.com/smarter-sh/smarter/commit/d1836ee44183c6efdb1f79f2b2ce6f634e12978d))
- whoami, status, version don't have a manifest kind ([c01d841](https://github.com/smarter-sh/smarter/commit/c01d84183bd26ce955c5c6cc90d39409fe3c3874))

## [0.10.11](https://github.com/smarter-sh/smarter/compare/v0.10.10...v0.10.11) (2025-02-11)

### Bug Fixes

- back-peddle on blending Smarter account bots with other accounts ([715e237](https://github.com/smarter-sh/smarter/commit/715e237cebeaff0982b9df24b7257d9d3601cb66))
- remove functionality to combine Smarter account chatbots ([9f58f8a](https://github.com/smarter-sh/smarter/commit/9f58f8ad04c1a4ff2661bfd57161d97d170ce5c6))

## [0.10.10](https://github.com/smarter-sh/smarter/compare/v0.10.9...v0.10.10) (2025-02-11)

### Bug Fixes

- check for SAMPluginSpecSelectorKeyDirectiveValues.ALWAYS in selected() ([b841915](https://github.com/smarter-sh/smarter/commit/b8419154cb202705006cf1e61624c55bdec0c174))
- consider that user_profile might be NoneType ([ee51324](https://github.com/smarter-sh/smarter/commit/ee51324902d91caa5a33d113fee62ebede49a54e))
- search_terms must allow nulls and blanks ([f4f71f3](https://github.com/smarter-sh/smarter/commit/f4f71f362ab5c72d1ec6fb56db6e766f93af1b37))
- set SOCIAL_AUTH_LINKEDIN_OAUTH2_SCOPE ([39a91e1](https://github.com/smarter-sh/smarter/commit/39a91e1553a923d913310395f9d14eecc9639a6d))

## [0.10.9](https://github.com/smarter-sh/smarter/compare/v0.10.8...v0.10.9) (2025-02-10)

### Bug Fixes

- if we have both plugin_meta AND manifest, then the manifest takes precedence ([ddfd25a](https://github.com/smarter-sh/smarter/commit/ddfd25a89b92ffd461650e9be8cda4766a9b22a5))

## [0.10.8](https://github.com/smarter-sh/smarter/compare/v0.10.7...v0.10.8) (2025-02-09)

### Bug Fixes

- convert url params into valid strings ([f12346a](https://github.com/smarter-sh/smarter/commit/f12346ad878e2ec248991988351bceed837e0683))
- get_model_titles() should return titles in underscored lower case ([6a31bb6](https://github.com/smarter-sh/smarter/commit/6a31bb61cd6b086b6139a93aca4b0a8f9709b33c))
- send all table output in camelCase ([81a49bb](https://github.com/smarter-sh/smarter/commit/81a49bb7ef035284a7a0a769ac73492eaaa818ef))

## [0.10.7](https://github.com/smarter-sh/smarter/compare/v0.10.6...v0.10.7) (2025-02-09)

### Bug Fixes

- check isinstance(request, WSGIRequest) ([8e2492e](https://github.com/smarter-sh/smarter/commit/8e2492ebb66b06bfaf868f85ebf7022d0cbb1d91))
- fully inspect request before attempting to do anything with it ([19f9ace](https://github.com/smarter-sh/smarter/commit/19f9ace2ea74bb8ea31dc66b501c61f8c74e4f57))
- initialize the admin for the account when we only have an account number ([7770406](https://github.com/smarter-sh/smarter/commit/7770406e658ccbabb0add0bfb1d3e6bd944373f5))
- look for mysql db errors ([c41e21f](https://github.com/smarter-sh/smarter/commit/c41e21f461d8d7cd6fb609c4b88da09894953c44))
- set api keys for googleai and metaai ([26596fb](https://github.com/smarter-sh/smarter/commit/26596fb531339ae5421a71e2efb16d2c47392dd1))
- SmarterRequestMixin should ignore paths for django /admin/ and /docs/ ([cb777f7](https://github.com/smarter-sh/smarter/commit/cb777f70b140d40f5db62c57fc78e79efb406a05))

## [0.10.6](https://github.com/smarter-sh/smarter/compare/v0.10.5...v0.10.6) (2025-02-04)

This is a major low-level refactoring of business logic for Account and WSGI request objects. Summarizing the nature of changes:

- moved most db insert/update/delete operations to asynchronous background tasks.
- refactor all account logic into [AccountMixin](./smarter/smarter/apps/account/mixins.py) to standardize business logic and to improve db caching
- refactor all WSGI request analysis into [SmarterRequestMixin](./smarter/smarter/lib/django/request.py) to standardize identification of chat and chatbot requests and to improve cache performance.

### Bug Fixes

- add a generic Exception handler for cases where Python doesn't catch AttributeError ([42a757b](https://github.com/smarter-sh/smarter/commit/42a757b4e44824887389f57aaa4ea1236000f585))
- add account to Chat.objects.create() ([9cb4e0c](https://github.com/smarter-sh/smarter/commit/9cb4e0cf5cc48bb6f790ec71f304738768b92a4a))
- bad user attribute. changed 'user' to 'email' ([8fa4156](https://github.com/smarter-sh/smarter/commit/8fa4156195d2f224070d2b93afbaafbc7319ccaf))
- catch any exception on SAMJournal.objects.create() ([e2e3746](https://github.com/smarter-sh/smarter/commit/e2e3746e587c9e481df11086af56f90ea2750a0d))
- chatbot_id initialization from <int:chatbot_id>/chat/config/ ([2ed7f77](https://github.com/smarter-sh/smarter/commit/2ed7f771d8e9940af50600f135824698da0b3b25))
- ChatBotHelper and ChatBotApiBaseViewSet handling of named urls - https://example.3141-5926-5359.api.smarter.sh ([2bc5877](https://github.com/smarter-sh/smarter/commit/2bc5877cdd4e74373ff2e3818f10b6bd8fe722de))
- cleanup json dump ([24e62b5](https://github.com/smarter-sh/smarter/commit/24e62b5f1114605095483e9307ffa842a9cd79cf))
- ensure that ChatBotHelper still works with sandbox urls ([6bca39a](https://github.com/smarter-sh/smarter/commit/6bca39adccb61a792a238cb0cc56d128347df783))
- ensure that the url path includes /api/ ([4bfebb9](https://github.com/smarter-sh/smarter/commit/4bfebb9a149cf8e48c8fe32535b4d315e29cdb37))
- ensure that thing and command are present in journaled json error responses ([1110ef3](https://github.com/smarter-sh/smarter/commit/1110ef3ee5883f6f2e5120b4e320d548a6055513))
- ensure that thing and command are present in journaled json error responses ([e0cf9c3](https://github.com/smarter-sh/smarter/commit/e0cf9c3c03b637e08679b4f16c4b2658ee460e43))
- ensure that we can journal commands w no manifest ([5de8a5e](https://github.com/smarter-sh/smarter/commit/5de8a5e3cca0c47663c4294885f5c2f74ca417fe))
- fail more gracefully is we don't find the chatbot ([04f674c](https://github.com/smarter-sh/smarter/commit/04f674c8fa74d6be08ee9fe7e95586ca4da7c343))
- get the journal working with anonymous users ([ceb1d6b](https://github.com/smarter-sh/smarter/commit/ceb1d6bb7b994ec9e3a5c16d404a2630e54986b1))
- handle /smarter/<str:name> ([de979e0](https://github.com/smarter-sh/smarter/commit/de979e0d26fafb661a4561c0f1195c83a807eebf))
- handle cases where properties are unset after initialization ([188b72b](https://github.com/smarter-sh/smarter/commit/188b72ba0570a4b677e5c6507ae187ec914162a3))
- handle cases where properties are unset after initialization ([785d1e8](https://github.com/smarter-sh/smarter/commit/785d1e84844ff33a934f1bd166280def4376a2fc))
- handle cases where properties are unset after initialization ([84abe52](https://github.com/smarter-sh/smarter/commit/84abe5200de63fd9fd504d85d19f548665ccfd1d))
- initialize user_profile from user and account properties instead of local variables ([ececf82](https://github.com/smarter-sh/smarter/commit/ececf82d5c7e02751c7cc92fc936737e82b9b52e))
- instantiations from chatbot id ([e0bf9f1](https://github.com/smarter-sh/smarter/commit/e0bf9f134fcb66afa377dd0c3c9af2bbcbe6d563))
- is_named_url ([423eae8](https://github.com/smarter-sh/smarter/commit/423eae8b3f888b619cf58a9897e8f78682c2d440))
- journaled json error responses ([d6a1599](https://github.com/smarter-sh/smarter/commit/d6a15993c23a6cb72dcfdcb64ae763bc72dffac7))
- make bool defaults serializable ([3e88a43](https://github.com/smarter-sh/smarter/commit/3e88a43559d583c8640036bfca0a026638eb0331))
- only cache if we actually have an object. duhgit add . ([1dc01b2](https://github.com/smarter-sh/smarter/commit/1dc01b25ba0c9ff523ff3510910b64e246597caa))
- only create a new chat session if we have all of the data ([e96fc6f](https://github.com/smarter-sh/smarter/commit/e96fc6f9f38c15088f1d625db9a97c6a29e0e7c9))
- race condition when tearing down ([27a8729](https://github.com/smarter-sh/smarter/commit/27a8729a4592f10e8a2b6d6b2edf66e57dbbf736))
- recursion problems in self.cache due introduced by early read attempts ([25edb2a](https://github.com/smarter-sh/smarter/commit/25edb2a38ce0784b50dd7573086a3a6edc01aeed))
- remove /smarter/ endpoint ([0e12955](https://github.com/smarter-sh/smarter/commit/0e129553d96fbc757b1204d431d4069df4a66797))
- send a 403 response on auth failure ([7df3489](https://github.com/smarter-sh/smarter/commit/7df3489e9e3f73a36d21ee32602ba36c45d58065))
- set db password on each deployment, in case it changes ([df09b48](https://github.com/smarter-sh/smarter/commit/df09b48c5daf2b4b7b1c276a5880292168bb3a90))
- url_chatbot should take the form /api/v1/chatbots/{self.id}/ ([fc1662e](https://github.com/smarter-sh/smarter/commit/fc1662e089558218f8aa4e82ce9c8438baede1fd))

## [0.10.5](https://github.com/smarter-sh/smarter/compare/v0.10.4...v0.10.5) (2025-01-24)

### Bug Fixes

- add smarter demo bots to ChatBotHelper.**init**() ([52e7cdd](https://github.com/smarter-sh/smarter/commit/52e7cdd4b449e52779d7f747163927d2a102f82c))
- ChatConfigView() should always return json ([e1274bb](https://github.com/smarter-sh/smarter/commit/e1274bbb856062384d1ddbdb7a34111ee1e2833b))
- ChatConfigView() should always return json ([bbb04b4](https://github.com/smarter-sh/smarter/commit/bbb04b49b9f21c787213f7db8eb2b6d10ba4582f))
- ensure that we can fall back to a smarter chatbot if it exists ([a221491](https://github.com/smarter-sh/smarter/commit/a221491efd6b32c8ecd19b5ad58cc3c8c4e052b4))

## [0.10.4](https://github.com/smarter-sh/smarter/compare/v0.10.3...v0.10.4) (2025-01-23)

### Bug Fixes

- add first_name, last_name ([8ff338a](https://github.com/smarter-sh/smarter/commit/8ff338ab882857514434088cbda39ff9c9b2a809))
- give celery time to create records before making assertions ([0948076](https://github.com/smarter-sh/smarter/commit/0948076e75da9a2da651d83615bb90cacbd3951b))
- move PluginSelectorHistory.objects.create() to celery ([4dd28de](https://github.com/smarter-sh/smarter/commit/4dd28deb3d26149c26f1fc9da117648c18f9de04))
- provide a user_profile to Plugin whenever possible ([ab2a5fc](https://github.com/smarter-sh/smarter/commit/ab2a5fcd87847311c067d366040fec97574f810b))
- providers should not be singletons ([5d210fa](https://github.com/smarter-sh/smarter/commit/5d210faa68603829043a0134d5829b6a5bb6b38b))

## [0.10.3](https://github.com/smarter-sh/smarter/compare/v0.10.2...v0.10.3) (2025-01-22)

### Bug Fixes

- broken favicon link ([80c22ef](https://github.com/smarter-sh/smarter/commit/80c22ef175bc74c8009ec426feb6164dbb0acd12))
- broken link media/illustrations/sigma-1/17-dark.png ([bbce490](https://github.com/smarter-sh/smarter/commit/bbce490deecfb1e94a8742749250f352250fffcb))
- only show django admin, wagtail, changelog to superusers ([65183dd](https://github.com/smarter-sh/smarter/commit/65183dd60ad4865766df85cfc5e626c3126c8b40))

## [0.10.2](https://github.com/smarter-sh/smarter/compare/v0.10.1...v0.10.2) (2025-01-22)

### Bug Fixes

- broken plugins link ([99cc24d](https://github.com/smarter-sh/smarter/commit/99cc24d72a9abe881c000281e88333d69108bd8e))

## [0.10.1](https://github.com/smarter-sh/smarter/compare/v0.10.0...v0.10.1) (2025-01-22)

### Bug Fixes

- broken password reset url ([fb916a7](https://github.com/smarter-sh/smarter/commit/fb916a7c2fbceca5c323f002d11f171210c9ae4b))

# [0.10.0](https://github.com/smarter-sh/smarter/compare/v0.9.0...v0.10.0) (2025-01-22)

### Bug Fixes

- add toggle switch to display/hide system messages ([0d2e5dd](https://github.com/smarter-sh/smarter/commit/0d2e5dd713918a9d4100f2fe7b73dd9544742058))
- add toggle switch to display/hide system messages ([979c586](https://github.com/smarter-sh/smarter/commit/979c586b67a629f2934f2012a4cfb4b54ada9a94))
- ensure that all django objects are created via Celery ([9b4812b](https://github.com/smarter-sh/smarter/commit/9b4812b468e576b765c302c06d6d21b1c26adf8f))
- make verbose logging a function of a waffle switch ([8e90ee5](https://github.com/smarter-sh/smarter/commit/8e90ee5d8293b5f0e800d200e891892d127b86d4))
- send user credentials by email ([07d4dad](https://github.com/smarter-sh/smarter/commit/07d4dad4eba37c0151227c889c1a011857eee10d))
- sign in url should be a valid url instead of only a domain ([d37d30b](https://github.com/smarter-sh/smarter/commit/d37d30be2c073d13eabeeb1d47862ae93ff9b480))

### Features

- add an html welcome email for new accounts. ([310e137](https://github.com/smarter-sh/smarter/commit/310e137a101afc7f353ecf0b032eb144c045cf78))
- add DailyBillingRecord model ([8f29565](https://github.com/smarter-sh/smarter/commit/8f29565dd564052adf7c1ba1b93b5d23ea157cdd))
- cache chat instances by session_key ([9fb97e9](https://github.com/smarter-sh/smarter/commit/9fb97e977a7fe7a23fd65988cb450c5991ea9da3))
- create ProviderDbMixin as middleware for all async db operations ([1e5c964](https://github.com/smarter-sh/smarter/commit/1e5c9649dfae0897c1bf31f4fe34f8a481351849))
- echo tool return values to the chat console ([1b43c97](https://github.com/smarter-sh/smarter/commit/1b43c970ab15fe9c4c861af70558d08994c1df2b))
- log any cache hits ([35e04d3](https://github.com/smarter-sh/smarter/commit/35e04d3a548dbc9f401d2f9753ce26f2cd57ec2d))

## [0.10.1](https://github.com/smarter-sh/smarter/compare/v0.10.0...v0.10.1) (2025-01-22)

### Bug Fixes

- broken password reset url ([fb916a7](https://github.com/smarter-sh/smarter/commit/fb916a7c2fbceca5c323f002d11f171210c9ae4b))

# [0.10.0](https://github.com/smarter-sh/smarter/compare/v0.9.0...v0.10.0) (2025-01-22)

### Bug Fixes

- add toggle switch to display/hide system messages ([0d2e5dd](https://github.com/smarter-sh/smarter/commit/0d2e5dd713918a9d4100f2fe7b73dd9544742058))
- add toggle switch to display/hide system messages ([979c586](https://github.com/smarter-sh/smarter/commit/979c586b67a629f2934f2012a4cfb4b54ada9a94))
- ensure that all django objects are created via Celery ([9b4812b](https://github.com/smarter-sh/smarter/commit/9b4812b468e576b765c302c06d6d21b1c26adf8f))
- make verbose logging a function of a waffle switch ([8e90ee5](https://github.com/smarter-sh/smarter/commit/8e90ee5d8293b5f0e800d200e891892d127b86d4))
- send user credentials by email ([07d4dad](https://github.com/smarter-sh/smarter/commit/07d4dad4eba37c0151227c889c1a011857eee10d))
- sign in url should be a valid url instead of only a domain ([d37d30b](https://github.com/smarter-sh/smarter/commit/d37d30be2c073d13eabeeb1d47862ae93ff9b480))

### Features

- add an html welcome email for new accounts. ([310e137](https://github.com/smarter-sh/smarter/commit/310e137a101afc7f353ecf0b032eb144c045cf78))
- add DailyBillingRecord model ([8f29565](https://github.com/smarter-sh/smarter/commit/8f29565dd564052adf7c1ba1b93b5d23ea157cdd))
- cache chat instances by session_key ([9fb97e9](https://github.com/smarter-sh/smarter/commit/9fb97e977a7fe7a23fd65988cb450c5991ea9da3))
- create ProviderDbMixin as middleware for all async db operations ([1e5c964](https://github.com/smarter-sh/smarter/commit/1e5c9649dfae0897c1bf31f4fe34f8a481351849))
- echo tool return values to the chat console ([1b43c97](https://github.com/smarter-sh/smarter/commit/1b43c970ab15fe9c4c861af70558d08994c1df2b))
- log any cache hits ([35e04d3](https://github.com/smarter-sh/smarter/commit/35e04d3a548dbc9f401d2f9753ce26f2cd57ec2d))

## [0.9.0](https://github.com/smarter-sh/smarter/compare/v0.8.0...v0.9.0) (2025-01-14)

### Bug Fixes

- all docs paths should be relative to the ubuntu smarter_user home folder ([b7de813](https://github.com/smarter-sh/smarter/commit/b7de8139d0e02ccfe9d8778984539e43aaf86e22))
- chatbot_requests_serializer is many=False ([419825d](https://github.com/smarter-sh/smarter/commit/419825d472afc50db69ffb0f793d95648dbd8f4c))
- check whether user is authenticated before setting dashboard context ([b0f7d7a](https://github.com/smarter-sh/smarter/commit/b0f7d7a53d5eb51b8b9b508094394dc008907095))
- clean messages on 2nd pass ([8e1ab22](https://github.com/smarter-sh/smarter/commit/8e1ab22a31cd015e137437852b3b0287977ff6f3))
- developer doc paths ([b459d4d](https://github.com/smarter-sh/smarter/commit/b459d4d3ec248f300c5450f540d7947dff1f58b6))
- developer doc paths ([8793dea](https://github.com/smarter-sh/smarter/commit/8793dea455b271b0af18d7ff97b7c4e3c083da83))
- redirect to login page on 403 error ([b3f0240](https://github.com/smarter-sh/smarter/commit/b3f0240a3fa0ed4bd71cd66c8301f44b593ecd9d))
- trouble shoot smarter dict first_iteration and second_iteration dicts ([2388b86](https://github.com/smarter-sh/smarter/commit/2388b8621b11fe853b325b71f4ee6b66793f0fac))
- we only want the most recent batch of requests ([a90a4d8](https://github.com/smarter-sh/smarter/commit/a90a4d873dde0148345b54928f60db8a228e8e4d))

### Features

- add more smarter dashboard widgets ([a9d66f7](https://github.com/smarter-sh/smarter/commit/a9d66f78f2174e0a1c1c623eac1fd2cf40c1681b))
- add smarter meta prompts for function calling and token charges ([357b576](https://github.com/smarter-sh/smarter/commit/357b576152809c1f6961e41ea67fec87f7c65513))
- code dashboard widgets ([3967b7a](https://github.com/smarter-sh/smarter/commit/3967b7a15745dc9b87014ffbe7a54a4c23de1220))
- create and style smarter dashboard widgets ([9d059e7](https://github.com/smarter-sh/smarter/commit/9d059e7a9b3e811e34451a69139c098b657aa50c))
- ensure that message history is not duplicated ([7421540](https://github.com/smarter-sh/smarter/commit/74215406aa314f8843a8b8ce46456ed4eed9a092))
- finesse component state management ([b9916b3](https://github.com/smarter-sh/smarter/commit/b9916b3727c3015304806d67455e82081fae864c))
- get Console working with ChatApp config as a prop ([2c087c0](https://github.com/smarter-sh/smarter/commit/2c087c025d4a55b775f7cf1ffbb5e3c9aae176b6))

## [0.8.0](https://github.com/smarter-sh/smarter/compare/v0.7.9...v0.8.0) (2025-01-12)

### Bug Fixes

- path to developer docs ([c7b9e74](https://github.com/smarter-sh/smarter/commit/c7b9e749b49b911d56d4d177c0d71fbd7c459faf))

### Features

- add ability to create a new chat session. ([0b749cc](https://github.com/smarter-sh/smarter/commit/0b749cc7696aece16e4a31c4eb66a5947b8dd272))
- add context managed config to ChatApp ([b00845b](https://github.com/smarter-sh/smarter/commit/b00845b9b976136426ee6d2ee523b1badd9e9e50))
- add custom styling for smarter message items ([3303476](https://github.com/smarter-sh/smarter/commit/3303476c6c9d88ca53751c9367b27403f95641ef))
- add fontwesome state icons to app title ([ce1c37e](https://github.com/smarter-sh/smarter/commit/ce1c37e7c1a844eb9f29c82233bf50df8c2ae8ed))
- code menu item click handler ([2d45979](https://github.com/smarter-sh/smarter/commit/2d45979fc4e456965f1c09169cad9e73dc5e20c3))
- code state-based, formatted console output ([78a8e45](https://github.com/smarter-sh/smarter/commit/78a8e45b810a259db87d8d4571ad71652ca418d7))
- create a react context for managing config inside of state ([05db6f0](https://github.com/smarter-sh/smarter/commit/05db6f0abbedad3107231a351b932d3e9fed8ae8))
- scaffold new console output window pane ([f45e6c4](https://github.com/smarter-sh/smarter/commit/f45e6c437336891e477a74c3cffa7e148d37c522))
- scaffold new console output window pane ([9eaec6b](https://github.com/smarter-sh/smarter/commit/9eaec6b64a86ed93579076fdf2952a2e0e8a8370))
- scaffold tabbed window ([d58d25c](https://github.com/smarter-sh/smarter/commit/d58d25c7442317c1fa6f16d55f0d6210afcc65e0))
- simulate an ubuntu pod shell environment ([4496107](https://github.com/smarter-sh/smarter/commit/4496107f083a14381dbfbcf5aaa1da250b675ebe))
- style console window and make responsive ([19c1862](https://github.com/smarter-sh/smarter/commit/19c1862736e61aace68295e73e9fcd0cf568c03d))
- style the console json log data ([a837dad](https://github.com/smarter-sh/smarter/commit/a837dad29aef70925c19c77685784fb47efb056c))
- style the new log console ([98bf303](https://github.com/smarter-sh/smarter/commit/98bf303446f940667aa5ae6a09ad63ae9e940acc))
- style the smarter system chat items ([680d4bc](https://github.com/smarter-sh/smarter/commit/680d4bc90d52bb7df2f832f536f44c0dfb93c338))

## [0.7.9](https://github.com/smarter-sh/smarter/compare/v0.7.8...v0.7.9) (2025-01-09)

### Bug Fixes

- add chat_tool_call_history, chat_plugin_usage_history, chatbot_request_history ([2c07e4c](https://github.com/smarter-sh/smarter/commit/2c07e4c029402fd16bb303581d603a86231c8e31))
- add session_key to PluginSelectorHistory ([10e903a](https://github.com/smarter-sh/smarter/commit/10e903a99f04602fc51fdb9541550b1b4d779447))
- add session_key to PluginSelectorHistory ([96c2eef](https://github.com/smarter-sh/smarter/commit/96c2eef492da4f8b6732dbbd2ebcf7bd4a6e1b1a))
- ChatHelper should return the entire chat object rather than only id ([523b8fe](https://github.com/smarter-sh/smarter/commit/523b8fef55fbe52d3dd8d4b20751bb0ee1e73bef))
- finesse api error handling of ChatConfigView ([8850c4a](https://github.com/smarter-sh/smarter/commit/8850c4aab0d1f9cf5b19ae4c2d8f4318334e3467))

## [0.7.8](https://github.com/smarter-sh/smarter/compare/v0.7.7...v0.7.8) (2025-01-09)

### Bug Fixes

- add remaining history tables to chatapp config ([dadb9bd](https://github.com/smarter-sh/smarter/commit/dadb9bd94a8d8ed96181254aeaaccca146ee9f42))

## [0.7.7](https://github.com/smarter-sh/smarter/compare/v0.7.6...v0.7.7) (2025-01-08)

### Bug Fixes

- pod startup log dump ([e3d22ed](https://github.com/smarter-sh/smarter/commit/e3d22edf2f3d08b19f4e0c277dd09e1aa9714e55))

## [0.7.6](https://github.com/smarter-sh/smarter/compare/v0.7.5...v0.7.6) (2025-01-08)

### Bug Fixes

- add SMARTER_WAFFLE_SWITCH_SUPPRESS_FOR_CHATBOTS, SMARTER_WAFFLE_SWITCH_CHATAPP_VIEW_LOGGING, SMARTER_WAFFLE_MANIFEST_LOGGING ([0bebf2f](https://github.com/smarter-sh/smarter/commit/0bebf2fe7b8fa9ed8a2436fdb25f33747878c5fc))
- cleanup logger entries ([f550259](https://github.com/smarter-sh/smarter/commit/f5502598d52d193279365597e21880b4c0f56097))
- cookie expirations ([f3f59f9](https://github.com/smarter-sh/smarter/commit/f3f59f9da0b0f0a85277c3e372a06ba94387af2a))
- CSRF_COOKIE_DOMAIN ([ca7d611](https://github.com/smarter-sh/smarter/commit/ca7d611a7f7e682e523cd15912bf910d7c3fd405))
- SMARTER_WAFFLE_REACTAPP_DEBUG_MODE ([efd7402](https://github.com/smarter-sh/smarter/commit/efd7402877c798ec224a953be36a3af4f09a7156))

## [0.7.5](https://github.com/smarter-sh/smarter/compare/v0.7.4...v0.7.5) (2025-01-08)

### Bug Fixes

- use a trimmed, cleaned url for Chat() instances ([262d7fa](https://github.com/smarter-sh/smarter/commit/262d7fa3c4d9c873038b4249a305793be4aadac1))

## [0.7.4](https://github.com/smarter-sh/smarter/compare/v0.7.3...v0.7.4) (2025-01-08)

### Bug Fixes

- add session_key url param and ensure that session_key is unique to chatbot url path ([60acb6f](https://github.com/smarter-sh/smarter/commit/60acb6f50b1a8331387c85dd5dbd9470c1861093))
- make combination of session_key and url unique ([a074976](https://github.com/smarter-sh/smarter/commit/a074976846492aa332bc49135192a0c859b5fa7b))
- parameterize all cookie names and set 24 hour cookie expirations ([c652240](https://github.com/smarter-sh/smarter/commit/c6522406c45fcfef2098775a7bfe203f475ef5d9))

## [0.7.3](https://github.com/smarter-sh/smarter/compare/v0.7.2...v0.7.3) (2025-01-08)

### Bug Fixes

- add a chatbots list view page ([2675d5e](https://github.com/smarter-sh/smarter/commit/2675d5e26df17682b0e9381f3063f4a92521ab95))

## [0.7.2](https://github.com/smarter-sh/smarter/compare/v0.7.1...v0.7.2) (2025-01-07)

### Bug Fixes

- api/v1/chatbots/, api/v1/chats/ ([edfa1ed](https://github.com/smarter-sh/smarter/commit/edfa1edbe48d27a1675d489c3028a8da050b846d))
- change logo anchor to '/' for authenticated users ([6954eb5](https://github.com/smarter-sh/smarter/commit/6954eb526447c68a48eac47a9075eaf16b7143d8))
- fix all broken dashboard urls ([c85c2d3](https://github.com/smarter-sh/smarter/commit/c85c2d32aa91f735f3090f4ea4a10b787e1bdbc0))
- fixup legal links in console menu ([4da3b3e](https://github.com/smarter-sh/smarter/commit/4da3b3e668b43070999ac96e06b7980eb0123392))
- keep authenticated users on the platform ([b9dc50c](https://github.com/smarter-sh/smarter/commit/b9dc50cdb7bb44379452233e306e3bc19e94d86f))
- reorganize dashboard sidebar menu ([c0238c8](https://github.com/smarter-sh/smarter/commit/c0238c8d6c198c1b85dd3c380efbee8aa499af61))
- restructure console sidebar menu ([ebfcc38](https://github.com/smarter-sh/smarter/commit/ebfcc381fd73d8589b38a5b0a20f07184949a560))
- revert chats to chat ([1274813](https://github.com/smarter-sh/smarter/commit/12748131ffdddfc6c15ff5c410b211dfde38b582))
- sidebar menu active on clicked item ([1c543ab](https://github.com/smarter-sh/smarter/commit/1c543aba33f7e80dca2d1334c90187acc0dc479d))

## [0.7.1](https://github.com/smarter-sh/smarter/compare/v0.7.0...v0.7.1) (2025-01-06)

### Bug Fixes

- ensure that csrftoken is not included in 'Cookies' ([840fef1](https://github.com/smarter-sh/smarter/commit/840fef16b2283128a2808011b962cc12c1c00b0a))
- ensure that http response is a json object ([9338cab](https://github.com/smarter-sh/smarter/commit/9338cab989811b624be80ae348fb1ae456b7d501))
- ensure that only one csrftoken cookie exists ([c12bddb](https://github.com/smarter-sh/smarter/commit/c12bddb083e123d8a6f8404d9bbf586d38104602))
- ensure that only one csrftoken cookie exists ([affbcc8](https://github.com/smarter-sh/smarter/commit/affbcc8dd4c4864ec1642b86f04677fcf1aab57f))

# [0.7.0](https://github.com/smarter-sh/smarter/compare/v0.6.1...v0.7.0) (2025-01-03)

### Features

- add Google Gemini provider ([dcd3235](https://github.com/smarter-sh/smarter/commit/dcd3235e97bf092fe78ae854631d0dfa3a6cdae5))
- add MetaAI provider ([37f80c6](https://github.com/smarter-sh/smarter/commit/37f80c6cb9d162f4cd733b4772935d557484fa78))

### Bug Fixes

- add chat llm providers for MetaAI and GoogleAI
- refactor: create a OpenAICompatibleChatProvider abstract base class and a default…
- refactor Dockerfile and docker-compose.yml to build and run as non-root user
- refactor build/deploy workflows
- add LinkedIn oauth configuration
- monthly Dependabot version bumps

## [0.6.0](https://github.com/smarter-sh/smarter/compare/v0.5.4...v0.6.0) (2024-11-21)

### Features

- version bump all requirements and upgrade default model to gpt-4-turbo ([fa6def4](https://github.com/smarter-sh/smarter/commit/fa6def47316291d5848c11c0ecfbbb26b4effff5))

## [0.5.4](https://github.com/smarter-sh/smarter/compare/v0.5.3...v0.5.4) (2024-07-12)

### Bug Fixes

- account_for_user() should ensure that user is not AnonymousUser ([35f08f7](https://github.com/smarter-sh/smarter/commit/35f08f76816412a95c064df0554ab6f4b1b8be3d))
- add ampersands ([be04891](https://github.com/smarter-sh/smarter/commit/be04891dbe32aef604b6e07cd212d3361b1dfb62))
- add ampersands ([39a8c0c](https://github.com/smarter-sh/smarter/commit/39a8c0c8ebd8150aec32bf3add7fff851ddd7c73))
- add assistant response and tool calls to message list history ([793cb8b](https://github.com/smarter-sh/smarter/commit/793cb8be8b7451dca3a456228166d1918d193bbc))
- docker-compose-install ([2522bf8](https://github.com/smarter-sh/smarter/commit/2522bf827b5badb6af1807ce9a0c9bb2e995bcab))
- dumbass mistake ([9d3513d](https://github.com/smarter-sh/smarter/commit/9d3513dff9b2b4b14f5ab4fb42b0f2e779c58ed6))
- dumbass mistake ([9308977](https://github.com/smarter-sh/smarter/commit/93089772255bb432d37524371200a4ebbe22c62c))
- dumbass mistake ([e2c0311](https://github.com/smarter-sh/smarter/commit/e2c03113d9ac852db7861389c55e9b8b37422860))
- evaluate data type of kwargs['name'] and warn if not str ([3957fb1](https://github.com/smarter-sh/smarter/commit/3957fb1c9035f1fe48788c381979ecae0f0f19bd))
- make syntax errors ([7afa0c5](https://github.com/smarter-sh/smarter/commit/7afa0c525eb7bf75302c11640a9d5d126689cc22))
- make syntax errors ([f9432b5](https://github.com/smarter-sh/smarter/commit/f9432b5370e3ca16e4156c934b8d64f1d744abf8))
- rewrite file instead of append ([9ec807b](https://github.com/smarter-sh/smarter/commit/9ec807bb2f987324c21af36270711a4866d8eb88))
- add ChatBot.default_system_role migration ([5246cc4](https://github.com/smarter-sh/smarter/commit/5246cc446418f446ca210cb054454c58f7380ac5))
- add default_system_role to the chat and chatbot models ([266d873](https://github.com/smarter-sh/smarter/commit/266d873e583200750b38045e9f359242555f0a2b))
- add sensible defaults for all error response attributes ([ecd9d2d](https://github.com/smarter-sh/smarter/commit/ecd9d2dfb5e727674c4e442d47222e87de970b28))
- ensure internal error stack traces flow back to cli output ([dafd736](https://github.com/smarter-sh/smarter/commit/dafd7368abd8875551e03d26e9b0acff710bbb96))
- ensure that the error description at the bottom of the stack trace echos to cli console output ([c60a7ae](https://github.com/smarter-sh/smarter/commit/c60a7ae95af3927eabe1349babbd0339107f1f7f))

## [0.5.3](https://github.com/smarter-sh/smarter/compare/v0.5.2...v0.5.3) (2024-07-05)

### Bug Fixes

- assign chat.chatbot ([b6d294a](https://github.com/smarter-sh/smarter/commit/b6d294aca0b0a492a39524af289d94a908a5001b))

## [0.5.2](https://github.com/smarter-sh/smarter/compare/v0.5.1...v0.5.2) (2024-07-01)

- add authentication backend to login(). now required bc of social_core ([b8daf55](https://github.com/smarter-sh/smarter/commit/b8daf558733c743d876618f4267f8bcb45995f52))
- fix indentation of 1st line ([f4e2a73](https://github.com/smarter-sh/smarter/commit/f4e2a7397bd709e619dbc0d2f338afc3c68d1bb4))
- fix path assets/media/illustrations/sigma-1/17-dark.png ([201c72f](https://github.com/smarter-sh/smarter/commit/201c72f361925f82e795713ff245b854fd17c211))
- remove wagtail userbar tag ([1407756](https://github.com/smarter-sh/smarter/commit/14077564abe0f25a2869b5462848fe06ebc70321))

## [0.5.1](https://github.com/smarter-sh/smarter/compare/v0.5.0...v0.5.1) (2024-06-27)

### Bug Fixes

- limit openapi documentation generation to /api/ ([94d35cd](https://github.com/smarter-sh/smarter/commit/94d35cddc7ea2f1d6591dffda93b32c21b943d5f))

## [0.5.0](https://github.com/smarter-sh/smarter/compare/v0.4.1...v0.5.0) (2024-06-15)

### Features

- add sidebar to wagtail ([77cd476](https://github.com/smarter-sh/smarter/commit/77cd476d5bd7a43b1d2fb223a1eb67b55cb10217))
- add Wagtail ([8670288](https://github.com/smarter-sh/smarter/commit/8670288dc6498de4fcd1327c53b354d7696b500c))

## [0.4.1](https://github.com/smarter-sh/smarter/compare/v0.4.0...v0.4.1) (2024-06-11)

### Bug Fixes in /api/docs

- fix code element styling in docs django templates ([7d3763d](https://github.com/smarter-sh/smarter/commit/7d3763dbc39d0f83be6eaa3e97b091e6edb4b243))
- create unit tests for brokered api end point data sets: example-manifest, json-schema
- refactor urls.py to use SAMKinds to distinguish all manifest and json-schema urls endpoints
- refactor api/docs/ cli menu item

# [0.4.0](https://github.com/smarter-sh/smarter/compare/v0.3.9...v0.4.0) (2024-06-10)

### Features

- add /api/docs/
- add /api/v1/cli/schema/<str:kind>/ ([fd583b6](https://github.com/smarter-sh/smarter/commit/fd583b61c575c65402ed0ee5021f303304a07a39))

## [0.3.9](https://github.com/smarter-sh/smarter/compare/v0.3.8...v0.3.9) (2024-06-09)

### Bug Fixes

- create and assign a ChatBot to the test Chat session ([005491a](https://github.com/smarter-sh/smarter/commit/005491a45330d344ff72a16e7ea39cc825be3952))
- create and assign a ChatBot to the test Chat session ([0cddf38](https://github.com/smarter-sh/smarter/commit/0cddf38271343e7b020eecbe41b839c3b5b64b73))
- ensure that ChatBot flows to smarter handler() via the chat_helper ([85288dc](https://github.com/smarter-sh/smarter/commit/85288dc646435945d4c688f611f20b3aa1eb79b9))
- force a new release ([ab96126](https://github.com/smarter-sh/smarter/commit/ab96126cb3381c1339db03df82a977707513fa4e))
- whatchmedo directory ([df5971d](https://github.com/smarter-sh/smarter/commit/df5971df8abcfe0267a734e5f1b4596357f32d18))

## [0.3.8](https://github.com/smarter-sh/smarter/compare/v0.3.7...v0.3.8) (2024-06-05)

### Features

- added a complete suite of unit tests for /smarter/apps/api/v1/cli
- added unit tests for smarter/lib/manifest/broker/

## [0.3.7](https://github.com/smarter-sh/smarter/compare/v0.3.6...v0.3.7) (2024-06-01)

### Bug Fixes

- misc patches related to 0.3.x release
- add unit tests

## [0.3.2](https://github.com/smarter-sh/smarter/compare/v0.3.1...v0.3.2) (2024-05-31)

### Bug Fixes

- set url_chatbot() to urljoin(self.url, /api/v1/chatbots/smarter/) ([ad8036b](https://github.com/smarter-sh/smarter/commit/ad8036b1b487fc0619a5523bec52ab894c205184))
- set url_chatbot() to urljoin(self.url, /api/v1/chatbots/smarter/) ([7d2eb0c](https://github.com/smarter-sh/smarter/commit/7d2eb0c57d65e0d3d13a088490bd7ce3f6c411e4))

## [0.3.1](https://github.com/smarter-sh/smarter/compare/v0.3.0...v0.3.1) (2024-05-31)

### Bug Fixes

- url_chatbot should be urljoin(self.hostname, /api/v1/chatbots/smarter/) ([a794fdf](https://github.com/smarter-sh/smarter/commit/a794fdf7e4ea6525797247d790303e62e099bfcb))

## [0.3.6](https://github.com/smarter-sh/smarter/compare/v0.3.5...v0.3.6) (2024-06-01)

### Bug Fixes

- ensure that we fail gracefully ([3d4ab45](https://github.com/smarter-sh/smarter/commit/3d4ab4587a935575f5e32f8db66eb67e93cbcbef))
- make the error response match api/v1/cli error format ([c7f9f72](https://github.com/smarter-sh/smarter/commit/c7f9f72ec6b3ef42d115e4a4125689c6fa21ac01))

## [0.3.5](https://github.com/smarter-sh/smarter/compare/v0.3.4...v0.3.5) (2024-06-01)

### Bug Fixes

- RecursionError cause by self.user ([4362f84](https://github.com/smarter-sh/smarter/commit/4362f84068e4d828c1d8badc36424fcdb67b073a))

## [0.3.4](https://github.com/smarter-sh/smarter/compare/v0.3.3...v0.3.4) (2024-06-01)

### Bug Fixes

- add protocol to ChatBot.url_chatbot() ([4c146aa](https://github.com/smarter-sh/smarter/commit/4c146aa5f86dec432311b600015786111e4191a3))

## [0.3.3](https://github.com/smarter-sh/smarter/compare/v0.3.2...v0.3.3) (2024-06-01)

### Bug Fixes

- force a new release ([e66cbce](https://github.com/smarter-sh/smarter/commit/e66cbcef78f7af12c7d34e5ebcf9bc4d38715f9e))

## [0.3.2](https://github.com/smarter-sh/smarter/compare/v0.3.1...v0.3.2) (2024-05-31)

### Bug Fixes

- set url_chatbot() to urljoin(self.url, /api/v1/chatbots/smarter/) ([ad8036b](https://github.com/smarter-sh/smarter/commit/ad8036b1b487fc0619a5523bec52ab894c205184))
- set url_chatbot() to urljoin(self.url, /api/v1/chatbots/smarter/) ([7d2eb0c](https://github.com/smarter-sh/smarter/commit/7d2eb0c57d65e0d3d13a088490bd7ce3f6c411e4))

## [0.3.1](https://github.com/smarter-sh/smarter/compare/v0.3.0...v0.3.1) (2024-05-31)

### Bug Fixes

- url_chatbot should be urljoin(self.hostname, /api/v1/chatbots/smarter/) ([a794fdf](https://github.com/smarter-sh/smarter/commit/a794fdf7e4ea6525797247d790303e62e099bfcb))

## [0.3.0](https://github.com/smarter-sh/smarter/compare/v0.2.2...v0.3.0) (2024-05-31)

### Features

- create a universal journal to log all api request/response pairs ([2d2fbaa](https://github.com/smarter-sh/smarter/commit/2d2fbaae18fba5c56e93c7c06fe0cb4c132fc6f2))
- create SmarterJournaledJsonErrorResponse() ([bb1ab3b](https://github.com/smarter-sh/smarter/commit/bb1ab3b28c73722f33ca2cb98f82a94472e09695))
- pass prompt to broker via kwargs ([e4efb09](https://github.com/smarter-sh/smarter/commit/e4efb092ede55fe9f1a7befea9ca8d31934cee4f))
- code ApiV1CliChatApiView and refactor chatapp to make it work with journaled json responses ([8e500a7](https://github.com/smarter-sh/smarter/commit/8e500a71b348e81306bf414fb410b6004759113b))
- scaffold ApiV1CliChatApiView() ([31cfd1d](https://github.com/smarter-sh/smarter/commit/31cfd1d32a82f76646b5740436b5ef4ff4a405b1))
- scaffold ApiV1CliChatApiView() ([6f127bb](https://github.com/smarter-sh/smarter/commit/6f127bbc53ae1ad2164ad89cba3852a442011ac8))
- create SmarterTokenAuthenticationMiddleware to automate api key authentication

## [0.2.1](https://github.com/QueriumCorp/smarter/compare/v0.2.0...v0.2.1) (2024-05-19)

A refactor of the Django chatbot app.

### Feature

- add ChatBot.dns_verification_status
- add Django signals:
  - chatbot_dns_verification_initiated
  - chatbot_dns_verified
  - chatbot_dns_failed
  - chatbot_dns_verification_status_changed
- refactor aws route53 processes for asynchronous request handling
- add task to Undeploy a ChatBot
- add unit tests for tasks and manage.py commands
- refactor Dockerfile to improve layer caching
- refactor docker-compose.yaml and Helm chart to enable multiple worker threads

## [0.2.0](https://github.com/QueriumCorp/smarter/compare/v0.1.2...v0.2.0) (2024-05-16)

Introduces remote Sql server integration to the Plugin class. New Django ORMs PluginSql and SqlConnection have been added for persinsting remote sql server connections, and parameterized sql queries. SAMPluginDataSqlConnectionBroker is added to fully integrate these models to /api/v1/cli.

### Features

- add SAMPluginDataSqlConnectionBroker to api/v1/cli ([f120cfd](https://github.com/QueriumCorp/smarter/commit/f120cfd3600a8e865e9dd43f9cde41a0312591df))
- add SAMPluginDataSqlConnectionBroker to api/v1/cli ([54fa4da](https://github.com/QueriumCorp/smarter/commit/54fa4da9f91d010adef4b737d0f7887e154767ac))
- add unit tests ([2c9e355](https://github.com/QueriumCorp/smarter/commit/2c9e35501d1824da521eb51cb937567627ab0dcb))
- scaffold PluginSql and Pydantic model ([e1bb076](https://github.com/QueriumCorp/smarter/commit/e1bb076ad428853c97505203cf35b476fc6dd30d))
- scaffold PluginSql models ([17daf61](https://github.com/QueriumCorp/smarter/commit/17daf615e74ed3f826fbf21db97d10d5174879bd))

## [0.1.2](https://github.com/QueriumCorp/smarter/compare/v0.1.1...v0.1.2) (2024-05-14)

Introduces a powerful new architecture for processing Kubernetes-style manifests for managing Smarter resources. The new Broker class architecture facilitates lightweight implementations of the smarter command-line implementation and the REST API that backs it.

### New features

- add /api/v1/cli rest api backing services for Go lang command-line interface
- add Pydantic to formally model cli manifests. Enforces manifest structural integrity as well as data and business rule validations.
- add SAMLoader, a generic yaml manifest loader for Pydantic
- add Broker class to abstract cli services implementations
- implement all Plugin cli services
- add a Controller class to Plugin, facilitating the future introduction of new data classes to support remote SQl databases and REST API data sources.

## [0.1.1](https://github.com/QueriumCorp/smarter/compare/v0.1.0...v0.1.1) (2024-04-02)

### New features

- add Helm charts
- add GitHub Actions CI/CD workflows
- add Makefile commands to automate local developer setup
- implement final chat REST API, referenced as http://{host}/admin/chat/chathistory/config/ which returns a context dict for a chat session. Enables a single authenticated Smarter user to manage multiple chat sessions in the sandbox.

## [0.1.0](https://github.com/QueriumCorp/smarter/compare/v0.0.1...v0.1.0) (2024-04-01)

### New features

- add FQDM's to CSRF_TRUSTED_ORIGINS ([6d6bd92](https://github.com/QueriumCorp/smarter/commit/6d6bd92dc8e9c5d162d3bd4359afbd58ef1a72ee))
- pass user to function_calling_plugin() ([0e6b1fa](https://github.com/QueriumCorp/smarter/commit/0e6b1fa94d853f1d4295ede704a3204adb53d24a))
- remove custom login.html ([b4f091f](https://github.com/QueriumCorp/smarter/commit/b4f091fd0a271cb1e12950e6ca4e5a1cdb8c038e))
- set CSRF_TRUSTED_ORIGINS = ALLOWED_HOSTS ([62a8ca3](https://github.com/QueriumCorp/smarter/commit/62a8ca38cd4d46207392c5839718abb981808da2))
- STATIC_URL = '/static/' ([277fff3](https://github.com/QueriumCorp/smarter/commit/277fff3aa2fe2aa32faf8699d3128398c36024a4))
- STATIC_URL = '/static/' ([89a2e0c](https://github.com/QueriumCorp/smarter/commit/89a2e0c5705064b878b254e83ac874d5c7fd6699))
- values in the CSRF_TRUSTED_ORIGINS setting must start with a scheme ([dc9ca5e](https://github.com/QueriumCorp/smarter/commit/dc9ca5e09d289bd33d15723a0b4352bbc08478b2))
- add api-key authentication ([491927f](https://github.com/QueriumCorp/smarter/commit/491927fe9d51594905ad1a1542e8e9b00de22871))
- add chat history models and signals ([07e5f82](https://github.com/QueriumCorp/smarter/commit/07e5f8223f96c886a35f1344a52d3ca748231310))
- automate build/deploy by environment ([f808ed5](https://github.com/QueriumCorp/smarter/commit/f808ed50d6148d193c73088696407db219cff008))
- restore most recent chat history when app starts up ([118d884](https://github.com/QueriumCorp/smarter/commit/118d88450a63bcf0ee1649fece7db0fbbac1c50d))

## [0.0.1](https://github.com/QueriumCorp/smarter/releases/tag/v0.0.1) (2024-02-21)

Django based REST API and ReactJS web app hosting an MVP plugin platform for OpenAI API Function Calling. This release implements the following features:

### New features

- Docker-based local development environment with MySQL and Redis
- Celery worker and beat support
- an integrated ReactJS web app for interacting with LLM chatbots.
- a multi-environment conf module based on Pydantic, that resolves automated parameter initializations using any combination of command line assignments, environment variables, .env and/or terraform.tfvars files.
- Django REST Framework driven API for accounts and Plugins
- Django backed Plugin class that can be initialized from either yaml or json files
- Django Account class that facilitate a team approach to managing Plugins
- Python unit tests for all modules
- Github Action CI/CD for automated unit testing on merges to staging and main, and automated Docker build/push to AWS ECR
- Terraform based AWS cloud infrastructure management of Kubernetes resources
- Pain-free onboarding of new developers, including a complete Makefile and pre-commit code formatting, code linting and misc security validation checks.<|MERGE_RESOLUTION|>--- conflicted
+++ resolved
@@ -1,6 +1,4 @@
-<<<<<<< HEAD
 # Change Log
-=======
 ## [0.13.1](https://github.com/smarter-sh/smarter/compare/v0.13.0...v0.13.1) (2025-08-26)
 
 
@@ -15,7 +13,6 @@
 
 
 ### Bug Fixes
->>>>>>> c80f0a11
 
 All notable changes to this project will be documented in this file.
 
